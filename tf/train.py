#!/usr/bin/env python3
#
#    This file is part of Leela Zero.
#    Copyright (C) 2017 Gian-Carlo Pascutto
#
#    Leela Zero is free software: you can redistribute it and/or modify
#    it under the terms of the GNU General Public License as published by
#    the Free Software Foundation, either version 3 of the License, or
#    (at your option) any later version.
#
#    Leela Zero is distributed in the hope that it will be useful,
#    but WITHOUT ANY WARRANTY; without even the implied warranty of
#    MERCHANTABILITY or FITNESS FOR A PARTICULAR PURPOSE.  See the
#    GNU General Public License for more details.
#
#    You should have received a copy of the GNU General Public License
#    along with Leela Zero.  If not, see <http://www.gnu.org/licenses/>.

import argparse
import os
import yaml
import sys
import glob
import gzip
import random
import multiprocessing as mp
import itertools
from chunkparser import ChunkParser
import random
import pickle


SKIP = 32

os.environ['TF_CPP_MIN_LOG_LEVEL'] = '2'


def fast_get_chunks(d):
    d = d.replace("*/", "")
    chunknames = []
    fo_chunknames = []
    subdirs = os.listdir(d)
    chunkfiles_name = "chunknames.pkl"
<<<<<<< HEAD
    if chunkfiles_name in subdirs:
=======
    if False and chunkfiles_name in subdirs: # TODO: remove False
>>>>>>> d0c95796
        print(f"Using cached {d + chunkfiles_name}" )
        with open(d + chunkfiles_name, 'rb') as f:
            chunknames = pickle.load(f)
    else:

        i = 0
        for subdir in subdirs:
            if subdir.endswith(".gz"):
                fo_chunknames.append(d + subdir)
            else:
                prefix = d + subdir + "/"
                if os.path.isdir(prefix):
                    chunknames.append([prefix + s for s in os.listdir(prefix) if s.endswith(".gz")])

            i += 1
        chunknames.append(fo_chunknames)
            
        chunknames = list(itertools.chain.from_iterable(chunknames))

        with open(d + chunkfiles_name, 'wb') as f:
            print("Shuffling the chunks", flush=True)
            random.shuffle(chunknames)
            print(f"Caching {d + chunkfiles_name}" )
            pickle.dump(chunknames, f)

    return chunknames



def get_chunks(data_prefix):
    return glob.glob(data_prefix + "*.gz")


def get_all_chunks(path, fast=False):

    if isinstance(path, list):
        print("getting chunks for", path)
        chunks = []
        for i in path:
            chunks += get_all_chunks(i, fast=fast)
        return chunks
    if fast:
        chunks = fast_get_chunks(path)
    else:
        chunks = []
        for d in glob.glob(path):
            chunks += get_chunks(d)
    print("got", len(chunks), "chunks for", path)
    return chunks


def get_latest_chunks(path, num_chunks, allow_less, sort_key_fn, fast=False):
    chunks = get_all_chunks(path, fast=fast)
    if len(chunks) < num_chunks:
        if allow_less:
            print("sorting {} chunks...".format(len(chunks)),
                  end="",
                  flush=True)
            if True:
                print("sorting disabled")
            else:
                chunks.sort(key=sort_key_fn, reverse=True)
            print("[done]")
            print("{} - {}".format(os.path.basename(chunks[-1]),
                                   os.path.basename(chunks[0])))
            print("shuffling chunks...", end="", flush=True)
            if True:
                print("shuffling disabled", flush=True)
            else:
                random.shuffle(chunks)
            print("[done]")
            return chunks
        else:
            print("Not enough chunks {}".format(len(chunks)))
            sys.exit(1)

    print("sorting {} chunks...".format(len(chunks)), end="", flush=True)
    chunks.sort(key=sort_key_fn, reverse=True)
    print("[done]")
    chunks = chunks[:num_chunks]
    print("{} - {}".format(os.path.basename(chunks[-1]),
                           os.path.basename(chunks[0])))
    random.shuffle(chunks)
    return chunks


def identity_function(name):
    return name


def game_number_for_name(name):
    num_str = os.path.basename(name).upper().strip(
        "ABCDEFGHIJKLMNOPQRSTUVWXYZ_-.")
    return int(num_str)


def get_input_mode(cfg):
    import proto.net_pb2 as pb
    input_mode = cfg["model"].get("input_type", "classic")

    if input_mode == "classic":
        return pb.NetworkFormat.INPUT_CLASSICAL_112_PLANE
    elif input_mode == "frc_castling":
        return pb.NetworkFormat.INPUT_112_WITH_CASTLING_PLANE
    elif input_mode == "canonical":
        return pb.NetworkFormat.INPUT_112_WITH_CANONICALIZATION
    elif input_mode == "canonical_100":
        return pb.NetworkFormat.INPUT_112_WITH_CANONICALIZATION_HECTOPLIES
    elif input_mode == "canonical_armageddon":
        return pb.NetworkFormat.INPUT_112_WITH_CANONICALIZATION_HECTOPLIES_ARMAGEDDON
    elif input_mode == "canonical_v2":
        return pb.NetworkFormat.INPUT_112_WITH_CANONICALIZATION_V2
    elif input_mode == "canonical_v2_armageddon":
        return pb.NetworkFormat.INPUT_112_WITH_CANONICALIZATION_V2_ARMAGEDDON
    else:
        raise ValueError("Unknown input mode format: {}".format(input_mode))


def main(cmd):
    cfg = yaml.safe_load(cmd.cfg.read())
    print(yaml.dump(cfg, default_flow_style=False))

    num_chunks = cfg["dataset"]["num_chunks"]
    allow_less = cfg["dataset"].get("allow_less_chunks", False)
    train_ratio = cfg["dataset"]["train_ratio"]
    fast_chunk_loading = cfg["dataset"].get("fast_chunk_loading", True)
    num_train = int(num_chunks * train_ratio)
    num_test = num_chunks - num_train
    sort_type = cfg["dataset"].get("sort_type", "mtime")
    if sort_type == "mtime":
        sort_key_fn = os.path.getmtime
    elif sort_type == "number":
        sort_key_fn = game_number_for_name
    elif sort_type == "name":
        sort_key_fn = identity_function
    else:
        raise ValueError("Unknown dataset sort_type: {}".format(sort_type))
    if "input_test" in cfg["dataset"]:
        train_chunks = get_latest_chunks(cfg["dataset"]["input_train"],
                                         num_train, allow_less, sort_key_fn, fast=fast_chunk_loading)
        test_chunks = get_latest_chunks(cfg["dataset"]["input_test"], num_test,
                                        allow_less, sort_key_fn, fast=fast_chunk_loading)
    else:
        chunks = get_latest_chunks(cfg["dataset"]["input"], num_chunks,
                                   allow_less, sort_key_fn, fast=fast_chunk_loading)
        if allow_less:
            num_train = int(len(chunks) * train_ratio)
            num_test = len(chunks) - num_train
        train_chunks = chunks[:num_train]
        test_chunks = chunks[num_train:]

    shuffle_size = cfg["training"]["shuffle_size"]
    total_batch_size = cfg["training"]["batch_size"]
    batch_splits = cfg["training"].get("num_batch_splits", 1)
    train_workers = cfg["dataset"].get("train_workers", None)
    test_workers = cfg["dataset"].get("test_workers", None)
    if total_batch_size % batch_splits != 0:
        raise ValueError("num_batch_splits must divide batch_size evenly")
    split_batch_size = total_batch_size // batch_splits

    diff_focus_min = cfg["training"].get("diff_focus_min", 1)
    diff_focus_slope = cfg["training"].get("diff_focus_slope", 0)
    diff_focus_q_weight = cfg["training"].get("diff_focus_q_weight", 6.0)
    diff_focus_pol_scale = cfg["training"].get("diff_focus_pol_scale", 3.5)
    pc_min = cfg["dataset"].get("pc_min")
    pc_max = cfg["dataset"].get("pc_max")

    root_dir = os.path.join(cfg["training"]["path"], cfg["name"])
    if not os.path.exists(root_dir):
        os.makedirs(root_dir)

    train_parser = ChunkParser(train_chunks,
                               get_input_mode(cfg),
                               shuffle_size=shuffle_size,
                               sample=SKIP,
                               batch_size=split_batch_size,
                               diff_focus_min=diff_focus_min,
                               diff_focus_slope=diff_focus_slope,
                               diff_focus_q_weight=diff_focus_q_weight,
                               diff_focus_pol_scale=diff_focus_pol_scale,
                               pc_min=pc_min,
                               pc_max=pc_max,
                               workers=train_workers)
    test_shuffle_size = int(shuffle_size * (1.0 - train_ratio))
    # no diff focus for test_parser
    test_parser = ChunkParser(test_chunks,
                              get_input_mode(cfg),
                              shuffle_size=test_shuffle_size,
                              sample=SKIP,
                              batch_size=split_batch_size,
                            #   pc_min=pc_min,
                            #   pc_max=pc_max,
                              workers=test_workers)
    
    
    if "input_validation" in cfg["dataset"]:
        valid_chunks = get_all_chunks(cfg["dataset"]["input_validation"], fast=fast_chunk_loading)
        validation_parser = ChunkParser(valid_chunks,
                                        get_input_mode(cfg),
                                        sample=1,
                                        batch_size=split_batch_size,
                                        # pc_min=pc_min,
                                        # pc_max=pc_max,
                                        workers=0)

    import tensorflow as tf
    from chunkparsefunc import parse_function
    from tfprocess import TFProcess

    print("Creating TFProcess")
    tfprocess = TFProcess(cfg)
    print("Done")
    output_types = 9 * (tf.string,)

    print("Initializing datasets")
    train_dataset = tf.data.Dataset.from_generator(
        train_parser.parse,
        output_types=output_types)
    train_dataset = train_dataset.map(parse_function)
    test_dataset = tf.data.Dataset.from_generator(
        test_parser.parse,
        output_types=output_types)
    test_dataset = test_dataset.map(parse_function)

    validation_dataset = None
    if "input_validation" in cfg["dataset"]:
        validation_dataset = tf.data.Dataset.from_generator(
            validation_parser.sequential,
            output_types=output_types)
        validation_dataset = validation_dataset.map(parse_function)

    if tfprocess.strategy is None:  # Mirrored strategy appends prefetch itself with a value depending on number of replicas
        train_dataset = train_dataset.prefetch(4)
        test_dataset = test_dataset.prefetch(4)
        if validation_dataset is not None:
            validation_dataset = validation_dataset.prefetch(4)
    else:
        options = tf.data.Options()
        options.experimental_distribute.auto_shard_policy = tf.data.experimental.AutoShardPolicy.OFF
        train_dataset = train_dataset.with_options(options)
        test_dataset = test_dataset.with_options(options)
        if validation_dataset is not None:
            validation_dataset = validation_dataset.with_options(options)
    print("Done")

    print("Initializing TFProcess")
    tfprocess.init(train_dataset, test_dataset,
                   validation_dataset)  # None, None, None

    tfprocess.restore()
    print("Done")

    # If number of test positions is not given
    # sweeps through all test chunks statistically
    # Assumes average of 10 samples per test game.
    # For simplicity, testing can use the split batch size instead of total batch size.
    # This does not affect results, because test results are simple averages that are independent of batch size.
    num_evals = cfg["training"].get("num_test_positions",
                                    len(test_chunks) * 10)
    num_evals = max(1, num_evals // split_batch_size)
    print("Using {} evaluation batches".format(num_evals))
    tfprocess.total_batch_size = total_batch_size
    tfprocess.process_loop(total_batch_size,
                           num_evals,
                           batch_splits=batch_splits)

    if cmd.output is not None:
        if cfg["training"].get("swa_output", False):
            tfprocess.save_swa_weights(cmd.output)
        else:
            tfprocess.save_leelaz_weights(cmd.output)

    train_parser.shutdown()
    test_parser.shutdown()


if __name__ == "__main__":
    argparser = argparse.ArgumentParser(
        description="Tensorflow pipeline for training Leela Chess.")
    argparser.add_argument("--cfg",
                           type=argparse.FileType("r"),
                           help="yaml configuration with training parameters")
    argparser.add_argument("--output",
                           type=str,
                           help="file to store weights in")

    # mp.set_start_method("spawn")
    main(argparser.parse_args())
    mp.freeze_support()<|MERGE_RESOLUTION|>--- conflicted
+++ resolved
@@ -41,11 +41,7 @@
     fo_chunknames = []
     subdirs = os.listdir(d)
     chunkfiles_name = "chunknames.pkl"
-<<<<<<< HEAD
-    if chunkfiles_name in subdirs:
-=======
     if False and chunkfiles_name in subdirs: # TODO: remove False
->>>>>>> d0c95796
         print(f"Using cached {d + chunkfiles_name}" )
         with open(d + chunkfiles_name, 'rb') as f:
             chunknames = pickle.load(f)
