#!/usr/bin/env python3
#
#    This file is part of Leela Zero.
#    Copyright (C) 2017-2018 Gian-Carlo Pascutto
#
#    Leela Zero is free software: you can redistribute it and/or modify
#    it under the terms of the GNU General Public License as published by
#    the Free Software Foundation, either version 3 of the License, or
#    (at your option) any later version.
#
#    Leela Zero is distributed in the hope that it will be useful,
#    but WITHOUT ANY WARRANTY; without even the implied warranty of
#    MERCHANTABILITY or FITNESS FOR A PARTICULAR PURPOSE.  See the
#    GNU General Public License for more details.
#
#    You should have received a copy of the GNU General Public License
#    along with Leela Zero.  If not, see <http://www.gnu.org/licenses/>.


import numpy as np
import os
import tensorflow as tf
import time
import bisect
import attention_policy_map as apm
import proto.net_pb2 as pb
from functools import reduce
import operator
import functools
from net import Net

<<<<<<< HEAD
=======
from keras import backend as K


# @tf.custom_gradient
# def gradient_checkpointed_matmul(x, kernel, bias):
#     out = tf.matmul(x, kernel) + bias
#     def grad(dy):          
#         # the gradients for x and bias are calculated normally and that for kernel is split up to reduce memory usage
#         dx = tf.matmul(dy, tf.transpose(kernel))
#         db = tf.reduce_sum(dy, axis=range(len(dy.shape) - 1)))
#         x = tf.reshape(x, [-1, x.shape[-1]])
#         dy = tf.reshape(dy, [-1, dy.shape[-1]])
#         dk = tf.matmul(tf.transpose(x), dy)

# 			  return dx, dk, db
#     return out, grad

@tf.custom_gradient
def gradient_checkpointed_matmul(x, kernel):
    out = tf.matmul(x, kernel)
    def grad(dy):          
        # the gradients for x and bias are calculated normally and that for kernel is split up to reduce memory usage
        dx = tf.matmul(dy, tf.transpose(kernel))
        xr = tf.reshape(x, [-1, x.shape[-1]])
        dyr = tf.reshape(dy, [-1, dy.shape[-1]])
        dk = tf.matmul(tf.transpose(xr), dyr)
        return dx, dk
    return out, grad
    

class ClipConstraint(tf.keras.constraints.Constraint):
    def __init__(self, min_value=-9999, max_value=9999):
        self.min_value = min_value
        self.max_value = max_value
    def __call__(self, w):
        return K.clip(w, self.min_value, self.max_value)


def count_major_pieces(x):
    # x has shape (batch, 64, 12)
    # returns (batch)
    # pieces are listed our PNBRQKpnbrqk

    x = tf.transpose(x, perm=[0, 2, 3, 1])
    x = tf.reshape(x, [-1, 64, tf.shape(x)[-1]])

    x = x[..., :12]
    out = tf.reduce_sum(x[:, :, 1:5], axis=[1,2])
    out += tf.reduce_sum(x[:, :, 7:11], axis=[1,2])
    return out

def make_rpe_map():
    # 15 * 15 in units for distance pairs to 64 * 64 pairs of squares
    out = np.zeros((225, 64*64), dtype=float)
    for i in range(8):
        for j in range(8):
            for k in range(8):
                for l in range(8):
                    out[15 * (i-k+7) + (j - l + 7), 64 * (i*8+j) + k*8+l] = 1
    return out

rpe_map = make_rpe_map()

    


>>>>>>> d0c95796

def get_activation(activation):
    if activation == "mish":
        try:
            return tfa.activations.mish
        except:
<<<<<<< HEAD
            return tf.keras.activations.mish
    if isinstance(activation, str) or activation is None:
        return tf.keras.activations.get(activation)
=======
            if activation == "mish":
                import tensorflow_addons as tfa
                return tfa.activations.mish
            else:
                raise ValueError(f"{activation=} not recognized")
>>>>>>> d0c95796
    else:
        return activation


@tf.custom_gradient
def quantize(x, s, b, n_bits=8, n_features=1):

    # STE

    q_positive = 2**(n_bits - 1) - 1
    q_negative = 2**(n_bits - 1) - 1
    q_positive = tf.cast(q_positive, x.dtype)
    q_negative = tf.cast(q_negative, x.dtype)


    per_channel = (s.shape[0] != 1)


    b = tf.cast(b, x.dtype)
    
    scaled_x = (x - b) / (s + 1e-5)
    rounded_scaled_x = tf.round(scaled_x)
    quantized_x =  tf.clip_by_value(rounded_scaled_x, -q_negative, q_positive)
    out = quantized_x * s + b


    def grad(dy):
        # dx is identical
        # the gradient of s is based on LSQ https://arxiv.org/pdf/1902.08153.pdf
        # note that it does not rely on dy

        # the gradient is Q_p if x / s is at least Q_p, similar with Q_n

        not_oob = tf.math.equal(quantized_x,  rounded_scaled_x)
        ds_dy = tf.where(not_oob, rounded_scaled_x - scaled_x, quantized_x)
        n_dims = len(dy.shape)
        axes = range(n_dims - 1) if per_channel else range(n_dims)
        ds = tf.reduce_sum(tf.math.multiply(ds_dy, dy), axis=list(axes)) 
        ds = ds / tf.math.sqrt(tf.cast(n_features, q_positive.dtype) * q_positive) # scale this up
        dy = tf.where(not_oob, dy, 0)

        return dy, ds, None, None, None 

    return out, grad

class Quantize(tf.keras.layers.Layer):
    def __init__(self, n_bits=8, is_kernel=False, need_init=True, quantize_channels=False, **kwargs):
        super(Quantize, self).__init__(**kwargs)
        self.n_bits = n_bits
        self.is_kernel=is_kernel
        self.need_init = need_init
        self.quantize_channels = quantize_channels or is_kernel
        print(self.name, self.quantize_channels, "channels")


    def build(self, input_shape):
        self.num_channels = input_shape[-1] if self.quantize_channels else 1
        self.s = self.add_weight(name='s', shape=[self.num_channels], initializer=tf.constant_initializer(0.002),
                                    trainable=True, constraint=ClipConstraint(0.0005, 999.0))
        print(self.name, self.s.shape, "shape")

    def call(self, x):
        n_features = tf.size(x) if self.is_kernel else tf.reduce_prod(tf.shape(x)[1:])
        if self.quantize_channels:
            n_features /= self.num_channels


        return quantize(x, self.s, 0.0, self.n_bits, n_features)

class DenseLayer(tf.keras.layers.Layer):
    def __init__(self, units, activation=None, n_bits=8, use_bias=True, kernel_initializer=None, quantized=False, input_quantize=None, use_rep_quant=False, **kwargs):
        super(DenseLayer, self).__init__(**kwargs)
        self.units = units
        self.activation = get_activation(activation)
        self.n_bits = n_bits
        self.use_bias = use_bias
        self.kernel_initializer = kernel_initializer
        self.quantized=quantized
        self.input_quantize = input_quantize
        self.use_rep_quant = use_rep_quant
        if self.use_rep_quant:
            assert self.input_quantize is not None, "input_quantize must be provided if use_rep_quant is True"


    def build(self, input_shape):
        self.in_units = input_shape[-1]
        self.kernel = self.add_weight(name='kernel', shape=[self.in_units, self.units], initializer=self.kernel_initializer, trainable=True)
        if self.use_bias:
            self.bias = self.add_weight(name='bias', shape=[self.units], initializer='zeros', trainable=True)
        if self.quantized:
            self.quantizer = Quantize(n_bits=self.n_bits, name=self.name + '/quantizer', is_kernel=True)

    def call(self, x):
        kernel = self.kernel
        if self.quantized:
            if self.use_rep_quant:
                # rep quant migrates the quantization difficulty from the inputs to the kernel
                # kernel shape is in, out
                input_step = tf.expand_dims(tf.stop_gradient(self.input_quantize.s), 1)
                input_step = input_step / (tf.reduce_mean(input_step) + 1e-5) 

                kernel = kernel * input_step
            kernel = self.quantizer(kernel)
            if self.use_rep_quant:
                kernel = kernel / (input_step + 1e-5)

        out = gradient_checkpointed_matmul(x, kernel)
        if self.use_bias:
            out = tf.add(out, self.bias)
        return self.activation(out)


class Gating(tf.keras.layers.Layer):

    def __init__(self, name=None, additive=True, init_value=None, **kwargs):
        self.additive = additive
        if init_value is None:
            init_value = 0 if self.additive else 1
        self.init_value = init_value
        super().__init__(name=name, **kwargs)

    def build(self, input_shape):
        self.gate = self.add_weight(name='gate',
                                    shape=input_shape[1:],
                                    constraint=tf.keras.constraints.NonNeg()
                                    if not self.additive else None,
                                    initializer=tf.constant_initializer(
                                        self.init_value),
                                    trainable=True)

    def call(self, inputs):
        return tf.add(inputs, self.gate) if self.additive else tf.multiply(
            inputs, self.gate)



def ma_gating(inputs, name):
    out = Gating(name=name + '/mult_gate', additive=False)(inputs)
    out = Gating(name=name + '/add_gate', additive=True)(out)
    return out


class RMSNorm(tf.keras.layers.Layer):
    def __init__(self, scale=True, **kwargs):
        super(RMSNorm, self).__init__(**kwargs)
        self.scale = scale

    def build(self, input_shape):
        self.gamma = self.add_weight(name="gamma",
                                     shape=[input_shape[-1]],
                                     initializer="ones",
                                     constraint=tf.keras.constraints.NonNeg(),
                                     trainable=True) if self.scale else 1

    def call(self, inputs):
        factor = tf.math.rsqrt(tf.reduce_mean(
            tf.square(inputs), axis=-1, keepdims=True) + 1e-5)
        mul = lambda x,y,z: x * y * z
        return mul(inputs, factor, self.gamma)

class ApplyAttentionPolicyMap(tf.keras.layers.Layer):
    def __init__(self, **kwargs):
        super(ApplyAttentionPolicyMap, self).__init__(**kwargs)
        self.fc1 = tf.constant(apm.apm_map)
        self.idx = tf.constant(apm.apm_out, dtype=tf.int32)

    def call(self, logits, pp_logits):
        logits = tf.concat([tf.reshape(logits, [-1, 64 * 64]),
                            tf.reshape(pp_logits, [-1, 8 * 24])],
                           axis=1)
        idx = tf.repeat(tf.reshape(self.idx, [1, -1]), tf.shape(logits)[0], axis=0)
        return tf.gather(logits, idx, batch_dims=1)
        return tf.matmul(logits, tf.cast(self.fc1, logits.dtype))


<<<<<<< HEAD
=======
class RPELogits(tf.keras.layers.Layer):
    def __init__(self, rpe_type=None, **kwargs):
        super(RPELogits, self).__init__(**kwargs)
        assert rpe_type in ['q', 'k']
        self.rpe_type = rpe_type
        self.rpe_factorizer = tf.constant(rpe_map, dtype=self.dtype)


    def build(self, input_shape):
        # 0 h 64 d

        self.head_depth = input_shape[3]
        self.head_count = input_shape[1]
        self.rpe = self.add_weight(name="rpe",
                                     shape=[self.head_depth * self.head_count, 15*15],
                                     initializer="zeros",
                                     trainable=True)

    def call(self, x):
        rpe = self.rpe @ tf.cast(self.rpe_factorizer, x.dtype)
        rpe = tf.reshape(rpe, [self.head_depth, self.head_count, 64, 64])

        if self.rpe_type == 'q':
            out = tf.einsum('bhqd, dhqk->bhqk', x, rpe)
        else:
            out = tf.einsum('bhkd, dhqk->bhqk', x, rpe)

        return out

    def get_config(self):
        config = super(RPELogits, self).get_config()
        config.update({'rpe_type': self.rpe_type})
        return config

class RPEValue(tf.keras.layers.Layer):
    def __init__(self, head_depth,  **kwargs):
        super(RPEValue, self).__init__(**kwargs)
        self.head_depth = head_depth
        self.rpe_factorizer = tf.constant(rpe_map, dtype=self.dtype)


    def build(self, input_shape):
        # 0 h 64 d

        self.head_count = input_shape[1]
        self.rpe_value = self.add_weight(name="rpe_value",
                                     shape=[self.head_depth * self.head_count, 15 * 15],
                                     initializer="zeros",
                                     trainable=True)

    def call(self, wts):
        rpe_value = self.rpe_value @ tf.cast(self.rpe_factorizer, wts.dtype)

        rpe_value = tf.reshape(rpe_value, [self.head_depth, self.head_count, 64, 64])

        out = tf.einsum('bhqk, dhqk->bhqd', wts, rpe_value)
        return out







>>>>>>> d0c95796
class Metric:
    def __init__(self, short_name, long_name, suffix="", **kwargs):
        self.short_name = short_name
        self.long_name = long_name
        self.suffix = suffix
        self.value = 0.0
        self.count = 0

    def assign(self, value):
        self.value = value
        self.count = 1

    def accumulate(self, value):
        if self.count > 0:
            self.value = self.value + value
            self.count = self.count + 1
        else:
            self.assign(value)

    def merge(self, other):
        assert self.short_name == other.short_name
        self.value = self.value + other.value
        self.count = self.count + other.count

    def get(self):
        if self.count == 0:
            return self.value
        return self.value / self.count

    def reset(self):
        self.value = 0.0
        self.count = 0


class TFProcess:
    def __init__(self, cfg):
        self.cfg = cfg
        self.net = Net()
        self.root_dir = os.path.join(self.cfg["training"]["path"],
                                     self.cfg["name"])

        # Thresholds for policy_threshold_accuracy
        self.accuracy_thresholds = self.cfg["training"].get(
            "accuracy_thresholds", [1, 2, 5, 10])

        # Sparse training
        self.sparse = self.cfg["training"].get("sparse", False)
        self.quantize_activations = self.cfg["model"].get("quantize_activations", False)
        self.quantize_activation_bits= self.cfg["model"].get("quantize_activation_bits", 8)
        self.quantize_weight_bits = self.cfg["model"].get("quantize_weight_bits", 8)
        self.quantize_weights = self.cfg["model"].get("quantize_weights", False)
        self.quantize_channels = self.cfg["model"].get("quantize_channels", False)
        self.rep_quant = self.cfg["model"].get("rep_quant", False)




        # Network structure
        self.embedding_size = self.cfg["model"]["embedding_size"]
        self.pol_embedding_size = self.cfg["model"].get(
            "policy_embedding_size", self.embedding_size)
        self.val_embedding_size = self.cfg["model"].get(
            "value_embedding_size", 32)
        self.mov_embedding_size = self.cfg["model"].get(
            "moves_left_embedding_size", 8)
        self.encoder_layers = self.cfg["model"]["encoder_layers"]
        self.encoder_heads = self.cfg["model"]["encoder_heads"]
        self.encoder_d_model = self.cfg["model"].get("encoder_d_model")
        self.categorical_value_buckets = self.cfg["model"].get(
            "categorical_value_buckets", 0)


        self.encoder_dff = self.cfg["model"].get(
            "encoder_dff", (self.embedding_size*1.5)//1)
        self.glu = self.cfg["model"].get("glu")
        self.policy_d_model = self.cfg["model"].get(
            "policy_d_model", self.embedding_size)
        self.dropout_rate = self.cfg["model"].get("dropout_rate", 0.0)

        self.n_future_boards = self.cfg["model"].get("n_future_boards", 0)


        precision = self.cfg["training"].get("precision", "single")
        loss_scale = self.cfg["training"].get("loss_scale", 128)
        # added as part of Nadam needs added pr, code is near line 317
        self.weight_decay = self.cfg["training"].get("weight_decay", 0.0)
        self.beta_1 = self.cfg["training"].get(
            "beta_1", 0.9)  # Nadam beta1 default is 0.9
        self.beta_2 = self.cfg["training"].get(
            "beta_2", 0.999)  # Nadam beta2 default is 0.999
        self.epsilon = self.cfg["training"].get(
            "epsilon", 1e-07)  # Nadam epsilon value
        self.virtual_batch_size = self.cfg["model"].get(
            "virtual_batch_size", None)
        self.optimizer_name = self.cfg["training"].get(
            "optimizer", "sgd").lower()
            
        self.return_attn_wts = self.cfg["model"].get(
            "return_attn_wts", False)

        self.soft_policy_temperature = self.cfg["model"].get(
            "soft_policy_temperature", 1.0)

        self.use_smolgen = self.cfg["model"].get("use_smolgen", False)
        self.use_rpe_q = self.cfg["model"].get("use_rpe_q", False)
        self.use_rpe_k = self.cfg["model"].get("use_rpe_k", False)
        self.use_rpe_v = self.cfg["model"].get("use_rpe_v", False)
        


        self.use_logit_gating = self.cfg["model"].get("use_logit_gating", False)
        self.use_absolute_pe = self.cfg["model"].get("use_absolute_pe", False)
        assert not (self.use_smolgen and self.use_logit_gating), "Cannot use both smolgen and logit gating"

        self.smolgen_hidden_channels = self.cfg["model"].get(
            "smolgen_hidden_channels")
        self.smolgen_hidden_sz = self.cfg["model"].get("smolgen_hidden_sz")
        self.smolgen_gen_sz = self.cfg["model"].get("smolgen_gen_sz")
        self.smolgen_activation = self.cfg["model"].get("smolgen_activation")

        self.omit_qkv_biases =  self.cfg["model"].get("omit_qkv_biases", False)
        self.omit_other_biases = self.cfg["model"].get("omit_other_biases", False)
        self.encoder_rms_norm = self.cfg["model"].get(
            "encoder_rms_norm", False)

        self.policy_optimism_strength = self.cfg["model"].get(
            "policy_optimism_strength", 1.0)

        self.embedding_style = self.cfg["model"].get(
            "embedding_style", "new").lower()

        self.return_attn_wts = self.cfg["model"].get("return_attn_wts", False)
        self.return_activations = self.cfg["model"].get("return_activations", False)


        # experiments with changing have failed
        self.encoder_norm = RMSNorm if self.encoder_rms_norm else tf.keras.layers.LayerNormalization

        if precision == "single":
            self.model_dtype = tf.float32
        elif precision == "half":
            self.model_dtype = tf.float16
        else:
            raise ValueError("Unknown precision: {}".format(precision))

        # Scale the loss to prevent gradient underflow
        self.loss_scale = 1 if self.model_dtype == tf.float32 else loss_scale

        policy_head = self.cfg['model'].get('policy', 'attention')
        value_head = self.cfg['model'].get('value', 'wdl')
        moves_left_head = self.cfg['model'].get('moves_left', 'v1')
        input_mode = self.cfg['model'].get('input_type', 'classic')
        default_activation = self.cfg['model'].get('default_activation',
                                                   'mish')

        self.POLICY_HEAD = None
        self.VALUE_HEAD = None
        self.MOVES_LEFT_HEAD = None
        self.INPUT_MODE = None
        self.DEFAULT_ACTIVATION = None

        if policy_head == "classical":
            self.POLICY_HEAD = pb.NetworkFormat.POLICY_CLASSICAL
        elif policy_head == "convolution":
            self.POLICY_HEAD = pb.NetworkFormat.POLICY_CONVOLUTION
        elif policy_head == "attention":
            self.POLICY_HEAD = pb.NetworkFormat.POLICY_ATTENTION
            if self.encoder_layers > 0:
                self.net.set_pol_headcount(self.encoder_heads)
        else:
            raise ValueError(
                "Unknown policy head format: {}".format(policy_head))

        self.net.set_policyformat(self.POLICY_HEAD)

        if value_head == "classical":
            self.VALUE_HEAD = pb.NetworkFormat.VALUE_CLASSICAL
            self.wdl = False
        elif value_head == "wdl":
            self.VALUE_HEAD = pb.NetworkFormat.VALUE_WDL
            self.wdl = True
        else:
            raise ValueError(
                "Unknown value head format: {}".format(value_head))

        self.net.set_valueformat(self.VALUE_HEAD)

        if moves_left_head == "none":
            self.MOVES_LEFT_HEAD = pb.NetworkFormat.MOVES_LEFT_NONE
            self.moves_left = False
        elif moves_left_head == "v1":
            self.MOVES_LEFT_HEAD = pb.NetworkFormat.MOVES_LEFT_V1
            self.moves_left = True
        else:
            raise ValueError(
                "Unknown moves left head format: {}".format(moves_left_head))

        self.net.set_movesleftformat(self.MOVES_LEFT_HEAD)

        if input_mode == "classic":
            self.INPUT_MODE = pb.NetworkFormat.INPUT_CLASSICAL_112_PLANE
        elif input_mode == "frc_castling":
            self.INPUT_MODE = pb.NetworkFormat.INPUT_112_WITH_CASTLING_PLANE
        elif input_mode == "canonical":
            self.INPUT_MODE = pb.NetworkFormat.INPUT_112_WITH_CANONICALIZATION
        elif input_mode == "canonical_100":
            self.INPUT_MODE = pb.NetworkFormat.INPUT_112_WITH_CANONICALIZATION_HECTOPLIES
        elif input_mode == "canonical_armageddon":
            self.INPUT_MODE = pb.NetworkFormat.INPUT_112_WITH_CANONICALIZATION_HECTOPLIES_ARMAGEDDON
        elif input_mode == "canonical_v2":
            self.INPUT_MODE = pb.NetworkFormat.INPUT_112_WITH_CANONICALIZATION_V2
        elif input_mode == "canonical_v2_armageddon":
            self.INPUT_MODE = pb.NetworkFormat.INPUT_112_WITH_CANONICALIZATION_V2_ARMAGEDDON
        else:
            raise ValueError(
                "Unknown input mode format: {}".format(input_mode))

        self.net.set_input(self.INPUT_MODE)

        if default_activation == "relu":
            self.net.set_defaultactivation(
                pb.NetworkFormat.DEFAULT_ACTIVATION_RELU)
            self.DEFAULT_ACTIVATION = 'relu'
        elif default_activation == "mish":
            self.net.set_defaultactivation(
                pb.NetworkFormat.DEFAULT_ACTIVATION_MISH)
            try:
                self.DEFAULT_ACTIVATION = tf.keras.activations.mish
            except:
                import tensorflow_addons as tfa
                self.DEFAULT_ACTIVATION = tfa.activations.mish

        else:
            raise ValueError("Unknown default activation type: {}".format(
                default_activation))

        if self.encoder_layers > 0:
            self.net.set_headcount(self.encoder_heads)
            self.net.set_networkformat(
                pb.NetworkFormat.NETWORK_ATTENTIONBODY_WITH_MULTIHEADFORMAT)
            self.net.set_smolgen_activation(
                self.net.activation(self.smolgen_activation))
            self.net.set_ffn_activation(self.net.activation(
                'default'))

        if self.embedding_style == "new":
            self.net.set_input_embedding(
                pb.NetworkFormat.INPUT_EMBEDDING_PE_DENSE)
        elif self.encoder_layers > 0:
            self.net.set_input_embedding(
                pb.NetworkFormat.INPUT_EMBEDDING_PE_MAP)
        else:
            self.net.set_input_embedding(
                pb.NetworkFormat.INPUT_EMBEDDING_NONE)

        self.ffn_activation = self.cfg["model"].get(
            "ffn_activation", self.DEFAULT_ACTIVATION)

        assert default_activation == "mish" and self.cfg["model"].get(
            "ffn_activation") in [None, 'mish'], "Only mish is supported for now"

        self.swa_enabled = self.cfg["training"].get("swa", False)

        self.embedding_dense_sz = self.cfg["model"].get(
            "embedding_dense_sz", 128)

        # Limit momentum of SWA exponential average to 1 - 1/(swa_max_n + 1)
        self.swa_max_n = self.cfg["training"].get("swa_max_n", 0)

        self.renorm_enabled = self.cfg["training"].get("renorm", False)
        self.renorm_max_r = self.cfg["training"].get("renorm_max_r", 1)
        self.renorm_max_d = self.cfg["training"].get("renorm_max_d", 0)
        self.renorm_momentum = self.cfg["training"].get(
            "renorm_momentum", 0.99)

        if self.cfg['gpu'] == 'all':
            gpus = tf.config.experimental.list_physical_devices('GPU')
            for gpu in gpus:
                tf.config.experimental.set_memory_growth(gpu, True)
            self.strategy = tf.distribute.MirroredStrategy()
            tf.distribute.experimental_set_strategy(self.strategy)
        elif "," in str(self.cfg['gpu']):
            active_gpus = []
            gpus = tf.config.experimental.list_physical_devices('GPU')
            for gpu in gpus:
                tf.config.experimental.set_memory_growth(gpu, True)
            for i in self.cfg['gpu'].split(","):
                active_gpus.append("GPU:" + i)
            self.strategy = tf.distribute.MirroredStrategy(active_gpus)
            tf.distribute.experimental_set_strategy(self.strategy)
        else:
            gpus = tf.config.experimental.list_physical_devices('GPU')
            print(gpus)
            tf.config.experimental.set_visible_devices(gpus[self.cfg['gpu']],
                                                       'GPU')
            tf.config.experimental.set_memory_growth(gpus[self.cfg['gpu']],
                                                     True)
            self.strategy = None
        if self.model_dtype == tf.float16:
            tf.keras.mixed_precision.set_global_policy('mixed_float16')

        self.global_step = tf.Variable(0,
                                       name='global_step',
                                       trainable=False,
                                       dtype=tf.int64)

    def init(self, train_dataset, test_dataset, validation_dataset=None):
        if self.strategy is not None:
            self.train_dataset = self.strategy.experimental_distribute_dataset(
                train_dataset)
        else:
            self.train_dataset = train_dataset
        self.train_iter = iter(self.train_dataset)
        if self.strategy is not None:
            self.test_dataset = self.strategy.experimental_distribute_dataset(
                test_dataset)
        else:
            self.test_dataset = test_dataset
        self.test_iter = iter(self.test_dataset)
        if self.strategy is not None and validation_dataset is not None:
            self.validation_dataset = self.strategy.experimental_distribute_dataset(
                validation_dataset)
        else:
            self.validation_dataset = validation_dataset
        if self.strategy is not None:
            this = self
            with self.strategy.scope():
                this.init_net()
        else:
            self.init_net()

    def init_net(self):
        input_var = tf.keras.Input(shape=(112, 8, 8))
        outputs = self.construct_net(input_var)
        self.model = tf.keras.Model(inputs=input_var, outputs=outputs)







        print(f"params: {self.model.count_params()}")
        smolgen_params = np.sum([K.count_params(w) for w in self.model.trainable_weights if "smol" in w.name])
        emb_params = np.sum([K.count_params(w) for w in self.model.trainable_weights if "embedding/preprocess" in w.name])
        rpe_params = np.sum([K.count_params(w) for w in self.model.trainable_weights if "rpe" in w.name])


        print(f"smolgen params: {smolgen_params}")
        print(f"emb preproc params: {emb_params}")
        print(f"rpe params: {rpe_params}")




        try:
            import tensorflow_models as tfm

            flops =  tfm.core.train_utils.try_count_flops(self.model)
            print(f"FLOPS: {flops / 10 ** 9:.03} G")
        except:
            print("won't count flops")


        # swa_count initialized regardless to make checkpoint code simpler.
        self.swa_count = tf.Variable(0., name='swa_count', trainable=False)
        self.swa_weights = None
        if self.swa_enabled:
            # Count of networks accumulated into SWA
            self.swa_weights = [
                tf.Variable(w, trainable=False) for w in self.model.weights
            ]



        restore_path = self.cfg['training'].get("pb_source", None)
        if restore_path is not None:
            self.replace_weights(restore_path, ignore_errors=False)

        self.active_lr = tf.Variable(0.000001, trainable=False)
        # All 'new' (TF 2.10 or newer non-legacy) optimizers must have learning_rate updated manually.
        self.update_lr_manually = True
        # Be sure not to set new_optimizer before TF 2.11, or unless you edit the code to specify a new optimizer explicitly.
        if self.optimizer_name == "sgd":
            if self.cfg['training'].get('new_optimizer'):
                self.optimizer = tf.keras.optimizers.SGD(
                    learning_rate=self.active_lr, momentum=0.9, nesterov=True)
                self.update_lr_manually = True
            else:
                try:
                    self.optimizer = tf.keras.optimizers.legacy.SGD(
                        learning_rate=lambda: self.active_lr,
                        momentum=0.9,
                        nesterov=True)
                except AttributeError:
                    self.optimizer = tf.keras.optimizers.SGD(
                        learning_rate=lambda: self.active_lr,
                        momentum=0.9,
                        nesterov=True)
        elif self.optimizer_name == "rmsprop":
            self.optimizer = tf.keras.optimizers.RMSprop(
                learning_rate=self.active_lr, rho=0.9, momentum=0.0, epsilon=1e-07, centered=True)
        elif self.optimizer_name == "nadam":
            self.optimizer = tf.keras.optimizers.Nadam(
                learning_rate=self.active_lr, beta_1=self.beta_1, beta_2=self.beta_2, epsilon=self.epsilon)
        else:
            raise ValueError("Unknown optimizer: " + self.optimizer_name)

        self.orig_optimizer = self.optimizer
        try:
            self.aggregator = self.orig_optimizer.aggregate_gradients
        except AttributeError:
            self.aggregator = self.orig_optimizer.gradient_aggregator
        if self.loss_scale != 1:
            self.optimizer = tf.keras.mixed_precision.LossScaleOptimizer(
                self.optimizer, dynamic=True)

        def split_value_buckets(x, n_buckets=None, lo=-1, hi=1):
            if n_buckets is None:
                n_buckets = self.categorical_value_buckets
            x = (x - lo) / (hi - lo) * n_buckets
            x = tf.clip_by_value(x, 0, n_buckets - 1)
            x = tf.cast(x, tf.int32)
            out = tf.one_hot(x, n_buckets, dtype=tf.float32)
            return out

        def categorical_value_loss(target, output):
            target = convert_val_to_scalar(target, softmax=False)
            target = split_value_buckets(target)
            loss = tf.nn.softmax_cross_entropy_with_logits(
                labels=tf.stop_gradient(target), logits=output)
            return tf.reduce_mean(loss)

        def correct_policy(target, output, temperature=1.0):
            # Calculate loss on policy head
            if self.cfg["training"].get("mask_legal_moves"):
                # extract mask for legal moves from target policy
                move_is_legal = tf.greater_equal(target, 0)
                # replace logits of illegal moves with large negative value (so that it doesn"t affect policy of legal moves) without gradient
                illegal_filler = tf.zeros_like(output) - 1.0e10
                output = tf.where(move_is_legal, output, illegal_filler)
            # y_ still has -1 on illegal moves, flush them to 0
            target = tf.pow(tf.nn.relu(target), 1.0 / temperature)
            # normalize
            target = target / \
                tf.reduce_sum(input_tensor=target, axis=1, keepdims=True)
            return target, output

        def policy_loss(target, output, weights=None, temperature=1.0):
            if target.dtype == tf.int32:
                target = tf.one_hot(target, 1858)
                weights = tf.reduce_sum(target, axis=1, keepdims=False)
                target = target + (1 - tf.reduce_sum(target, axis=1, keepdims=True)) * (
                    1.0 / 1858)

            else:
                target, output = correct_policy(target, output, temperature)
            policy_cross_entropy = tf.nn.softmax_cross_entropy_with_logits(
                labels=tf.stop_gradient(target), logits=output)
            target_entropy = tf.math.negative(
                tf.reduce_sum(tf.math.xlogy(target, target), axis=1))

            policy_kld = policy_cross_entropy - target_entropy
            if weights != None:
                policy_kld *= weights
            return tf.reduce_mean(policy_kld)

        self.policy_loss_fn = policy_loss

<<<<<<< HEAD
=======
        def future_loss(target, output, opponent=False):
            target = tf.one_hot(target, 1858)
            target_u, target_d = apm.get_up_down(target)
            if opponent:
                target_u = tf.reverse(target_u, axis=[-1])
                target_d = tf.reverse(target_d, axis=[-1])
            output_u, output_d = tf.split(output, 2, axis=-1)
            output_u, output_d = tf.squeeze(output_u), tf.squeeze(output_d)
            print(output_u.shape, output_d.shape, target_u.shape, target_d.shape)
            loss = tf.reduce_mean(tf.nn.softmax_cross_entropy_with_logits(labels=tf.stop_gradient(target_u), logits=output_u)
                + tf.nn.softmax_cross_entropy_with_logits(labels=tf.stop_gradient(target_d), logits=output_d))
            return loss

        self.future_loss_fn = future_loss



>>>>>>> d0c95796
        def policy_divergence(y1, y2, target):
            _, y1 = correct_policy(target, y1)
            y1 = tf.nn.softmax(y1)
            _, y2 = correct_policy(target, y2)
            policy_cross_entropy = tf.nn.softmax_cross_entropy_with_logits(
                labels=tf.stop_gradient(y1), logits=y2)
            y1_entropy = tf.math.negative(
                tf.reduce_sum(tf.math.xlogy(y1, y1), axis=1))
            policy_kld = policy_cross_entropy - y1_entropy
            return tf.reduce_mean(input_tensor=policy_kld)

        self.policy_divergence_fn = policy_divergence

        def get_policy_optimism_weights(value_target, value_pred, value_err_pred, strength=None):
            # value err pred already has square root taken
            if strength is None:
                strength = self.policy_optimism_strength
            value_pred = self.convert_val_to_scalar(value_pred)
            value_target = self.convert_val_to_scalar(value_target)
            value_err_pred = tf.math.sqrt(value_err_pred)
            z_values = (value_target - value_pred) / (value_err_pred + 1e-5)
            weights = tf.math.sigmoid((z_values - strength) * 3)
            weights = tf.stop_gradient(weights)
            weights = tf.reshape(weights, [-1])
            return weights

        self.policy_optimism_weights_fn = get_policy_optimism_weights

        def policy_accuracy(target, output, mask=None):
            target, output = correct_policy(target, output)
            out = tf.cast(
                    tf.equal(tf.argmax(input=target, axis=1),
                             tf.argmax(input=output, axis=1)), tf.float32)
            if mask is not None:
                out = tf.where(mask, out, 0)
            return tf.reduce_mean(out)


        self.policy_accuracy_fn = policy_accuracy

        def moves_left_mean_error_fn(target, output):
            output = tf.cast(output, tf.float32)
            return tf.reduce_mean(tf.abs(target - output))

        self.moves_left_mean_error = moves_left_mean_error_fn

        def policy_entropy(target, output):
            target, output = correct_policy(target, output)
            softmaxed = tf.nn.softmax(output)
            return tf.math.negative(
                tf.reduce_mean(
                    tf.reduce_sum(tf.math.xlogy(softmaxed, softmaxed),
                                  axis=1)))

        self.policy_entropy_fn = policy_entropy

        def policy_uniform_loss(target, output):
            uniform = tf.where(tf.greater_equal(target, 0),
                               tf.ones_like(target), tf.zeros_like(target))
            balanced_uniform = uniform / tf.reduce_sum(
                uniform, axis=1, keepdims=True)
            target, output = correct_policy(target, output)
            policy_cross_entropy = \
                tf.nn.softmax_cross_entropy_with_logits(labels=tf.stop_gradient(balanced_uniform),
                                                        logits=output)
            return tf.reduce_mean(input_tensor=policy_cross_entropy)

        self.policy_uniform_loss_fn = policy_uniform_loss

        def policy_search_loss(target, output, epsilon=0.003):
            # output and target both have shape (batch_size, num_outputs)
            # time to search is roughly 1 / [prediction at best move]
            target, output = correct_policy(target, output)
            softmaxed = tf.nn.softmax(output)
            best_moves = tf.argmax(input=target, axis=1, output_type=tf.int32)
            # output at the best_moves locations
            output_at_best_moves = tf.gather_nd(softmaxed, tf.stack(
                [tf.range(tf.shape(output)[0]), best_moves], axis=1))

            # estimated search time
            search_time = 1.0 / (output_at_best_moves + epsilon)
            return tf.reduce_mean(search_time)

        self.policy_search_loss_fn = policy_search_loss

        def policy_thresholded_accuracy(target, output, thresholds=None):
            # thresholds can be a list of thresholds or a single threshold
            # if no threshold argument defaults to self.accuracy_thresholds
            # Rate at which the best move has policy > threshold%
            if thresholds is None:
                thresholds = self.accuracy_thresholds
            if isinstance(thresholds, float):
                thresholds = [thresholds]
            if not thresholds:
                return []
            thresholds = [threshold / 100 for threshold in thresholds]
            target, output = correct_policy(target, output)
            softmaxed = tf.nn.softmax(output)
            best_moves = tf.argmax(input=target, axis=1, output_type=tf.int32)
            # output at the best_moves locations
            output_at_best_moves = tf.gather_nd(softmaxed, tf.stack(
                [tf.range(tf.shape(output)[0]), best_moves], axis=1))
            accuracies = []
            for threshold in thresholds:
                accuracy = tf.cast(tf.greater(
                    output_at_best_moves, threshold), tf.float32)
                accuracies.append(tf.reduce_mean(accuracy))
            return accuracies

        self.policy_thresholded_accuracy_fn = policy_thresholded_accuracy

        # Linear conversion to scalar to compute MSE with, for comparison to old values
        wdl = tf.expand_dims(tf.constant([1.0, 0.0, -1.0]), 1)

        def unreduced_mse_loss(target, output):
            scalar_z_conv = convert_val_to_scalar(output, softmax=True)
            scalar_target = convert_val_to_scalar(target, softmax=False)
            return tf.math.squared_difference(
                scalar_target, scalar_z_conv)

        def convert_val_to_scalar(val, softmax=False):
            if val.shape[-1] == 3:
                if softmax:
                    val = tf.nn.softmax(val)
                return tf.matmul(val, wdl)
            elif val.shape[-1] == 1:
                return val
            else:
                raise ValueError(
                    "Value head size must be 3 or 1 but got: {}".format(val.shape[-1]))

        self.convert_val_to_scalar = convert_val_to_scalar

        def mse_loss(target, output):
            return tf.reduce_mean(input_tensor=unreduced_mse_loss(target, output))

        self.mse_loss_fn = mse_loss

        def value_loss(target, output):
            output = tf.cast(output, tf.float32)
            if output.shape[-1] == 1:
                return mse_loss(target, output)
            else:
                # subtract target entropy for consistency across value heads
                value_cross_entropy = tf.nn.softmax_cross_entropy_with_logits(
                    labels=tf.stop_gradient(target), logits=output)
                return tf.reduce_mean(input_tensor=value_cross_entropy)

        self.value_loss_fn = value_loss

        def value_err_loss(value_target, value, output):
            value = convert_val_to_scalar(value, softmax=True)
            value_target = convert_val_to_scalar(value_target, softmax=False)
            true_error = tf.stop_gradient(tf.math.squared_difference(value_target, value))
            loss = tf.math.squared_difference(true_error, output)
            return tf.reduce_mean(input_tensor=loss)

        self.value_err_loss_fn = value_err_loss

        def value_losses(target, output, err_output=None, cat_output=None):
            value_loss = self.value_loss_fn(target, output)
            value_err_loss = self.value_err_loss_fn(target, tf.stop_gradient(
                output), err_output) if err_output is not None else tf.constant(0.)
            value_cat_loss = categorical_value_loss(
                target, cat_output) if cat_output is not None else tf.constant(0.)

            return value_loss, value_err_loss, value_cat_loss

        self.value_losses_fn = value_losses


        def future_loss(target, output):
            loss = tf.nn.softmax_cross_entropy_with_logits(labels=tf.stop_gradient(target), logits=output)
            return tf.reduce_mean(input_tensor=loss)
        
        self.future_loss_fn = future_loss

        if self.moves_left:

            def moves_left_loss(target, output):
                # Scale the loss to similar range as other losses.
                scale = 20.0
                target = target / scale
                output = tf.cast(output, tf.float32) / scale
                if self.strategy is not None:
                    huber = tf.keras.losses.Huber(
                        10.0 / scale, reduction=tf.keras.losses.Reduction.NONE)
                else:
                    huber = tf.keras.losses.Huber(10.0 / scale)
                return tf.reduce_mean(huber(target, output))
        else:
            moves_left_loss = None

        self.moves_left_loss_fn = moves_left_loss
        self.possible_losses = ["policy",
                                "policy_optimistic_st",
                                "policy_soft",
                                "policy_opponent",
                                "policy_next",
                                "value_winner",
                                "value_q",
                                "value_q_err",
                                "value_q_cat",
                                "value_st",
                                "value_st_err",
                                "value_st_cat",
                                "reg",
                                "moves_left",
                                "future",
                                ]
        self.loss_weights = self.cfg["training"]["loss_weights"]
        for key in self.loss_weights:
            if key not in self.possible_losses:
                print(key, self.possible_losses)
                raise ValueError("Unrecognized loss: {}".format(key))

        def _lossMix(losses):
            for key in losses:
                assert key in self.possible_losses, "Unrecognized loss: {}".format(
                    key)
                losses[key] = losses[key] * \
                    self.loss_weights.get(key, tf.constant(0.0))
            return sum(losses.values())

        self.lossMix = _lossMix

        def accuracy(target, output):
            output = tf.cast(output, tf.float32)
            return tf.reduce_mean(
                tf.cast(
                    tf.equal(tf.argmax(input=target, axis=1),
                             tf.argmax(input=output, axis=1)), tf.float32))

        self.accuracy_fn = accuracy

        accuracy_thresholded_metrics = []
        for threshold in self.accuracy_thresholds:
            accuracy_thresholded_metrics.append(
                Metric(f"P@{threshold}%", f"Thresholded Policy Accuracy @ {threshold}"))

        # Order must match the order in process_inner_loop

        self.train_metrics = [
            Metric("P", "Policy Loss"),
            Metric("POST", "Policy Optimistic ST Loss"),
            Metric("POST KLD", "Policy Optimistic KLD"),
            Metric("SP", "Soft Policy Loss"),
            Metric("ML", "Moves Left Loss"),
            Metric("Reg", "Reg term"),
            Metric("Total", "Total Loss"),
            Metric(
                "V MSE", "MSE Loss"
            ),  # Long name here doesn"t mention value for backwards compatibility reasons.
            Metric("P Acc", "Policy Accuracy", suffix="%"),
            Metric("V Acc", "Value Accuracy", suffix="%"),
            Metric("P Entropy", "Policy Entropy"),
            Metric("P UL", "Policy UL"),
            Metric("P SL", "Policy SL"),
            Metric("VW", "Value Winner Loss"),
            Metric("VQ", "Value Q Loss"),
            Metric("V Q Err", "Value Q Err L"),
            Metric("V Q Cat", "Value Q Cat L"),
            Metric("V ST", "Value ST Loss"),
            Metric("V ST Err", "Value ST Err Loss"),
            Metric("V ST Cat", "Value ST Cat Loss"),
            Metric("P Opp", "Policy Opponent Loss"),
            Metric("P Next", "Policy Next Loss"),
            Metric("Fut", "Future Loss"),
        ]

        self.train_metrics.extend(accuracy_thresholded_metrics)
        self.time_start = None
        self.last_steps = None

        # Order must match the order in calculate_test_summaries_inner_loop
        self.test_metrics = [
            Metric("P", "Policy Loss"),
            Metric("POST", "Policy Optimistic ST Loss"),
            Metric("POST KLD", "Policy Optimistic KLD"),
            Metric("SP", "Soft Policy Loss"),
            Metric("ML", "Moves Left Loss"),
            Metric(
                "V MSE", "MSE Loss"
            ),  # Long name here doesn"t mention value for backwards compatibility reasons.
            Metric("P Acc", "Policy Accuracy", suffix="%"),
            Metric("V Acc", "Value Accuracy", suffix="%"),
            Metric("P Entropy", "Policy Entropy"),
            Metric("P UL", "Policy UL"),
            Metric("P SL", "Policy SL"),
            Metric("VW", "Value Winner Loss"),
            Metric("VQ", "Value Q Loss"),
            Metric("V Q Err", "Value Q Err L"),
            Metric("V Q Cat", "Value Q Cat L"),
            Metric("V ST", "Value ST Loss"),
            Metric("V ST Err", "Value ST Err Loss"),
            Metric("V ST Cat", "Value ST Cat Loss"),
            Metric("P Opp", "Policy Opponent Loss"),
            Metric("P Next", "Policy Next Loss"),
<<<<<<< HEAD
            Metric("Fut", "Future Loss"),

=======
            Metric("O P Acc", "Opening Policy Accuracy", suffix="%"),
            Metric("M P Acc", "Middlegame Policy Accuracy", suffix="%"),
            Metric("E P Acc", "Endgame Policy Accuracy", suffix="%"),
>>>>>>> d0c95796
        ]

        self.test_metrics.extend(accuracy_thresholded_metrics)

        # Set adaptive learning rate during training
        self.cfg["training"]["lr_boundaries"].sort()
        self.warmup_steps = self.cfg["training"].get("warmup_steps", 0)
        self.lr = self.cfg["training"]["lr_values"][0]
        self.test_writer = tf.summary.create_file_writer(
            os.path.join(os.getcwd(),
                         "leelalogs/{}-test".format(self.cfg["name"])))
        self.train_writer = tf.summary.create_file_writer(
            os.path.join(os.getcwd(),
                         "leelalogs/{}-train".format(self.cfg["name"])))
        if vars(self).get("validation_dataset", None) is not None:
            self.validation_writer = tf.summary.create_file_writer(
                os.path.join(
                    os.getcwd(),
                    "leelalogs/{}-validation".format(self.cfg["name"])))
        if self.swa_enabled:
            self.swa_writer = tf.summary.create_file_writer(
                os.path.join(os.getcwd(),
                             "leelalogs/{}-swa-test".format(self.cfg["name"])))
            self.swa_validation_writer = tf.summary.create_file_writer(
                os.path.join(
                    os.getcwd(),
                    "leelalogs/{}-swa-validation".format(self.cfg["name"])))
        self.checkpoint = tf.train.Checkpoint(optimizer=self.orig_optimizer,
                                              model=self.model,
                                              global_step=self.global_step,
                                              swa_count=self.swa_count)
        self.checkpoint.listed = self.swa_weights
        self.manager = tf.train.CheckpointManager(
            self.checkpoint,
            directory=self.root_dir,
            max_to_keep=50,
            keep_checkpoint_every_n_hours=24,
            checkpoint_name=self.cfg["name"])

    # False to True is a hack to keep net to model working with atnb
    def replace_weights(self, proto_filename: str, ignore_errors: bool = False):
        print(f"Restoring from {proto_filename}")
        self.net.parse_proto(proto_filename)

        if not ignore_errors:
            if self.POLICY_HEAD != self.net.pb.format.network_format.policy:
                raise ValueError("Policy head type doesn't match the network")
            if self.VALUE_HEAD != self.net.pb.format.network_format.value:
                raise ValueError("Value head type doesn't match the network")

        # List all tensor names we need weights for.
        names = []
        for weight in self.model.weights:
            names.append(weight.name)

        new_weights = self.net.get_weights_v2(names)
        for weight in self.model.weights:
            if "renorm" in weight.name:
                # Renorm variables are not populated.
                continue

            try:
                new_weight = new_weights[weight.name]
            except KeyError:
                error_string = "No values for tensor {} in protobuf".format(
                    weight.name)
                if ignore_errors:
                    print(error_string)
                    continue
                else:
                    raise KeyError(error_string)

            if reduce(operator.mul, weight.shape.as_list(),
                      1) != len(new_weight):
                error_string = "Tensor {} has wrong length. Tensorflow shape {}, size in protobuf {}".format(
                    weight.name, weight.shape.as_list(), len(new_weight))
                if ignore_errors:
                    print(error_string)
                    continue
                else:
                    raise KeyError(error_string)

            if weight.shape.ndims == 4:
                # # Rescale rule50 related weights as clients do not normalize the input.
                # if weight.name == "input/conv2d/kernel:0" and self.net.pb.format.network_format.input < pb.NetworkFormat.INPUT_112_WITH_CANONICALIZATION_HECTOPLIES:
                #     num_inputs = 112
                #     # 50 move rule is the 110th input, or 109 starting from 0.
                #     rule50_input = 109
                #     for i in range(len(new_weight)):
                #         if (i % (num_inputs * 9)) // 9 == rule50_input:
                #             new_weight[i] = new_weight[i] * 99

                # # Convolution weights need a transpose
                # #
                # # TF (kYXInputOutput)
                # # [filter_height, filter_width, in_channels, out_channels]
                # #
                # # Leela/cuDNN/Caffe (kOutputInputYX)
                # # [output, input, filter_size, filter_size]
                # s = weight.shape.as_list()
                # shape = [s[i] for i in [3, 2, 0, 1]]
                # new_weight = tf.constant(new_weight, shape=shape)
                # weight.assign(tf.transpose(a=new_weight, perm=[2, 3, 1, 0]))
                new_weight = tf.constant(new_weight, shape=weight.shape)
            elif weight.shape.ndims == 2:
                # Fully connected layers are [in, out] in TF
                #
                # [out, in] in Leela
                #
                s = weight.shape.as_list()
                shape = [s[i] for i in [1, 0]]
                new_weight = tf.constant(new_weight, shape=shape)
                new_weight = tf.transpose(a=new_weight, perm=[1, 0])
            else:
                # Biases, batchnorm etc
                new_weight = tf.constant(new_weight, shape=weight.shape)
            
            new_weight = tf.broadcast_to(new_weight, weight.shape)
            weight.assign(new_weight)
            
        # Replace the SWA weights as well, ensuring swa accumulation is reset.
        if self.swa_enabled:
            self.swa_count.assign(tf.constant(0.))
            self.update_swa()
        # This should result in identical file to the starting one
        # self.save_leelaz_weights("restored.pb.gz")

    def restore(self):
        if self.manager.latest_checkpoint is not None:
            print("Restoring from {0}".format(self.manager.latest_checkpoint))
            self.checkpoint.restore(self.manager.latest_checkpoint)

    def process_loop(self, batch_size: int, test_batches: int, batch_splits: int = 1):
        if self.swa_enabled:
            # split half of test_batches between testing regular weights and SWA weights
            test_batches //= 2
        # Make sure that ghost batch norm can be applied
        if self.virtual_batch_size and batch_size % self.virtual_batch_size != 0:
            # Adjust required batch size for batch splitting.
            required_factor = self.virtual_batch_sizes * self.cfg[
                "training"].get("num_batch_splits", 1)
            raise ValueError(
                "batch_size must be a multiple of {}".format(required_factor))

        # Get the initial steps value in case this is a resume from a step count
        # which is not a multiple of total_steps.
        steps = self.global_step.read_value()
        self.last_steps = steps
        self.time_start = time.time()
        self.profiling_start_step = None

        total_steps = self.cfg["training"]["total_steps"]

        def loop():
            for _ in range(steps % total_steps, total_steps):
                while os.path.exists("stop"):
                    time.sleep(1)
                self.process(batch_size, test_batches,
                             batch_splits=batch_splits)

        from importlib.util import find_spec
        if find_spec("rich") is not None:
            from rich.progress import Progress, BarColumn, TextColumn, TimeRemainingColumn, SpinnerColumn
            from rich.table import Column

            self.progressbar = Progress(
                BarColumn(),
                "[progress.percentage]{task.percentage:>4.2f}%",
                TimeRemainingColumn(),
                TextColumn("{task.completed:.2f} of {task.total} steps completed.",
                           table_column=Column(ratio=1)),
                # TextColumn("Policy accuracy {task.train_metrics[6].get():.2f}", table_column=Column(ratio=1)),
                SpinnerColumn(),
            )
            with self.progressbar:
                self.progresstask = self.progressbar.add_task(
                    f"[green]Doing {total_steps} training steps", total=total_steps)
                try:
                    loop()
                except tf.errors.ResourceExhaustedError as e:
                    print("Memory resources exhausted. Try decreasing batch size or model dimension")
                    print("Saving model...")
                    steps = self.global_step.read_value()
                    evaled_steps = steps.numpy()
                    self.manager.save(checkpoint_number=evaled_steps)
                    print("Model saved in file: {}".format(
                        self.manager.latest_checkpoint))
                    exit()

        else:
            print("Warning, rich module not found, disabling progress bar")
            loop()


    @tf.function()
    def read_weights(self):
        return [w.read_value() for w in self.model.weights]

    @tf.function()
    def process_inner_loop(self, x, y, z, q, m, st_q, opp_probs, next_probs, fut):

        with tf.GradientTape() as tape:

            outputs = self.model(x, training=True)
            value_winner = outputs.get("value_winner")
            value_winner_err = None
            value_q = outputs.get("value_q")
            value_q_err = outputs.get("value_q_err")
            value_q_cat = outputs.get("value_q_cat")
            value_st = outputs.get("value_st")
            value_st = self.convert_val_to_scalar(value_st, softmax=True)

            value_st_err = outputs.get("value_st_err")
            value_st_cat = outputs.get("value_st_cat")

            policy = outputs["policy"]
            policy_optimistic_st = outputs.get("policy_optimistic_st")
            policy_soft = outputs.get("policy_soft")

            policy_opponent = outputs.get("policy_opponent")
            policy_next = outputs.get("policy_next")

            future_pred = outputs.get("future")

            # Policy losses
            policy_loss = self.policy_loss_fn(y, policy)
            policy_accuracy = self.policy_accuracy_fn(y, policy)
            policy_entropy = self.policy_entropy_fn(y, policy)
            policy_ul = self.policy_uniform_loss_fn(y, policy)
            policy_sl = self.policy_search_loss_fn(y, policy)
            policy_thresholded_accuracies = self.policy_thresholded_accuracy_fn(
                y, policy)
            if policy_optimistic_st is not None:
                optimism_weights = self.policy_optimism_weights_fn(
                    st_q, value_st, value_st_err)
                policy_optimistic_st_loss = self.policy_loss_fn(
                    y, policy_optimistic_st, weights=optimism_weights)
                policy_optimistic_st_divergence = self.policy_divergence_fn(
                    policy, policy_optimistic_st, y)
            else:
                policy_optimistic_st_loss = tf.constant(0.)
                policy_optimistic_st_divergence = tf.constant(0.)
            if policy_soft is not None:
                policy_soft_loss = self.policy_loss_fn(
                    y, policy_soft, temperature=self.soft_policy_temperature)
            else:
                policy_soft_loss = tf.constant(0.)

            policy_opponent_loss = self.policy_loss_fn(
                opp_probs, policy_opponent) if policy_opponent is not None else tf.constant(0.)
            policy_next_loss = self.policy_loss_fn(
                next_probs, policy_next) if policy_next is not None else tf.constant(0.)

            # Value losses
            value_winner_loss, value_winner_err_loss, value_winner_cat_loss = self.value_losses_fn(
                z, value_winner)
            value_q_loss, value_q_err_loss, value_q_cat_loss = self.value_losses_fn(
                q, value_q, value_q_err, value_q_cat) if value_q is not None else (tf.constant(0.), tf.constant(0.), tf.constant(0.))
            value_st_loss, value_st_err_loss, value_st_cat_loss = self.value_losses_fn(
                st_q, value_st, value_st_err, value_st_cat) if value_st is not None else (tf.constant(0.), tf.constant(0.), tf.constant(0.))
            if self.wdl:
                mse_loss = self.mse_loss_fn(q, value_q)
                value_accuracy = self.accuracy_fn(q, value_q)
            else:
                mse_loss = self.mse_loss_fn(q, value_q)
                value_accuracy = tf.constant(0.)

            reg_term = sum(self.model.losses)
            if self.moves_left:
                moves_left = outputs["moves_left"]
                moves_left_loss = self.moves_left_loss_fn(m, moves_left)
            else:
                moves_left_loss = tf.constant(0.)

            
            future_loss = self.future_loss_fn(fut, future_pred) if future_pred is not None else tf.constant(0.)

            losses = {
                "policy": policy_loss,
                "policy_optimistic_st": policy_optimistic_st_loss,
                "policy_soft": policy_soft_loss,
                "policy_opponent": policy_opponent_loss,
                "policy_next": policy_next_loss,
                "value_winner": value_winner_loss,
                "value_q": value_q_loss,
                "value_q_err": value_q_err_loss,
                "value_q_cat": value_q_cat_loss,
                "value_st": value_st_loss,
                "value_st_err": value_st_err_loss,
                "value_st_cat": value_st_cat_loss,
                "moves_left": moves_left_loss,
                "future": future_loss,
                "reg": reg_term,
            }

            total_loss = self.lossMix(losses)

            metrics = [
                policy_loss,
                policy_optimistic_st_loss,
                policy_optimistic_st_divergence,
                policy_soft_loss,
                moves_left_loss,
                reg_term,
                total_loss,
                # Google's paper scales MSE by 1/4 to a [0, 1] range, so do the same to
                # get comparable values.
                mse_loss / 4.0,
                policy_accuracy * 100,
                value_accuracy * 100,
                policy_entropy,
                policy_ul,
                policy_sl,
                value_winner_loss,
                value_q_loss,
                value_q_err_loss,
                value_q_cat_loss,
                value_st_loss,
                value_st_err_loss,
                value_st_cat_loss,
                policy_opponent_loss,
                policy_next_loss,
                future_loss,
            ]
            metrics.extend(
                [acc * 100 for acc in policy_thresholded_accuracies])

            if self.loss_scale != 1:
                total_loss = self.optimizer.get_scaled_loss(total_loss)

        return metrics, tape.gradient(total_loss, self.model.trainable_weights)

    @tf.function()
    def strategy_process_inner_loop(self, x, y, z, q, m, st_q, opp_probs, next_probs, fut):
        metrics, new_grads = self.strategy.run(self.process_inner_loop,
                                               args=(x, y, z, q, m, st_q, opp_probs, next_probs, fut))
        metrics = [
            self.strategy.reduce(tf.distribute.ReduceOp.MEAN, m, axis=None)
            for m in metrics
        ]
        return metrics, new_grads

    @tf.function()
    def apply_grads(self, grads, effective_batch_splits: int):

        # grads = [
        #     g[0] for g in self.aggregator(
        #         zip(grads, self.model.trainable_weights))
        # ]
        if self.loss_scale != 1:
            grads = self.optimizer.get_unscaled_gradients(grads)
        max_grad_norm = self.cfg["training"].get(
            "max_grad_norm", 10000.0) * effective_batch_splits
        grads, grad_norm = tf.clip_by_global_norm(grads, max_grad_norm)

        self.optimizer.apply_gradients(zip(grads,
                                           self.model.trainable_weights))
        return grad_norm

    @tf.function()
    def strategy_apply_grads(self, grads, effective_batch_splits: int):
        grad_norm = self.strategy.run(self.apply_grads,
                                      args=(grads, effective_batch_splits))
        grad_norm = self.strategy.reduce(tf.distribute.ReduceOp.MEAN,
                                         grad_norm,
                                         axis=None)
        return grad_norm

    @tf.function()
    def merge_grads(self, grads, new_grads):
        return [tf.math.add(a, b) for (a, b) in zip(grads, new_grads)]

    @tf.function()
    def strategy_merge_grads(self, grads, new_grads):
        return self.strategy.run(self.merge_grads, args=(grads, new_grads))

    def train_step(self, steps: int, batch_size: int, batch_splits: int):
        # need to add 1 to steps because steps will be incremented after gradient update
        if (steps +
                1) % self.cfg["training"]["train_avg_report_steps"] == 0 or (
                    steps + 1) % self.cfg["training"]["total_steps"] == 0:
            before_weights = self.read_weights()



        # Run training for this batch
        grads = None
        for batch_id in range(batch_splits):
            x, y, z, q, m, st_q, opp_probs, next_probs, fut = next(self.train_iter)
            if self.strategy is not None:
                metrics, new_grads = self.strategy_process_inner_loop(
                    x, y, z, q, m, st_q, opp_probs, next_probs, fut)
            else:
                metrics, new_grads = self.process_inner_loop(
                    x, y, z, q, m, st_q, opp_probs, next_probs, fut)
            if not grads:
                grads = new_grads
            else:
                if self.strategy is not None:
                    grads = self.strategy_merge_grads(grads, new_grads)
                else:
                    grads = self.merge_grads(grads, new_grads)
            # Keep running averages
            for acc, val in zip(self.train_metrics, metrics):
                acc.accumulate(val)

            if hasattr(self, "progressbar"):
                self.progressbar.update(self.progresstask, completed=steps.numpy(
                ).item() - 1 + (batch_id+1) / batch_splits)
        # Gradients of batch splits are summed, not averaged like usual, so need to scale lr accordingly to correct for this.
        effective_batch_splits = batch_splits
        if self.strategy is not None:
            effective_batch_splits = batch_splits * self.strategy.num_replicas_in_sync
        self.active_lr.assign(self.lr / effective_batch_splits)
        if self.update_lr_manually:
            self.orig_optimizer.learning_rate = self.active_lr
        if self.strategy is not None:
            grad_norm = self.strategy_apply_grads(grads,
                                                  effective_batch_splits)
        else:
            grad_norm = self.apply_grads(grads, effective_batch_splits)

        # Note: grads variable at this point has not been unscaled or
        # had clipping applied. Since no code after this point depends
        # upon that it seems fine for now.

        # Update steps.
        self.global_step.assign_add(1)
        steps = self.global_step.read_value()



        if steps % self.cfg["training"][
                "train_avg_report_steps"] == 0 or steps % self.cfg["training"][
                    "total_steps"] == 0:
            time_end = time.time()
            speed = 0
            if self.time_start:
                elapsed = time_end - self.time_start
                steps_elapsed = steps - self.last_steps
                speed = batch_size * (tf.cast(steps_elapsed, tf.float32) /
                                      elapsed)
            print("step {}, lr={:g}".format(steps, self.lr), end="")
            for metric in self.train_metrics:
                try:
                    print(" {}={:g}{}".format(metric.short_name, metric.get(),
                                              metric.suffix),
                          end="")
                except:
                    print("failure to print metric", metric.short_name,
                          metric.get(), metric.suffix)
            print(" ({:g} pos/s)".format(speed))

            after_weights = self.read_weights()
            with self.train_writer.as_default():
                for metric in self.train_metrics:
                    tf.summary.scalar(metric.long_name,
                                      metric.get(),
                                      step=steps)
                tf.summary.scalar("LR", self.lr, step=steps)
                tf.summary.scalar("Gradient norm",
                                  grad_norm / effective_batch_splits,
                                  step=steps)
                self.compute_update_ratio(before_weights, after_weights, steps)
            self.train_writer.flush()

            self.time_start = time_end
            self.last_steps = steps
            for metric in self.train_metrics:
                metric.reset()

        if self.sparse:  # !!!
            if not hasattr(self, "sparsity_patterns"):
                self.set_sparsity_patterns()
            self.apply_sparsity()

        return steps

    def process(self, batch_size: int, test_batches: int, batch_splits: int):
        # Get the initial steps value before we do a training step.
        steps = self.global_step.read_value()

        # By default disabled since 0 != 10.
        if steps % self.cfg["training"].get("profile_step_freq",
                                            1) == self.cfg["training"].get(
                                                "profile_step_offset", 10):
            self.profiling_start_step = steps
            tf.profiler.experimental.start(
                os.path.join(os.getcwd(),
                             "leelalogs/{}-profile".format(self.cfg["name"])))

        # Run test before first step to see delta since end of last run.
        if steps % self.cfg["training"]["total_steps"] == 0:
            with tf.profiler.experimental.Trace("Test", step_num=steps + 1):
                # Steps is given as one higher than current in order to avoid it
                # being equal to the value the end of a run is stored against.
                self.calculate_test_summaries(test_batches, steps + 1)
                if self.swa_enabled:
                    self.calculate_swa_summaries(test_batches, steps + 1)

        # Determine learning rate
        lr_values = self.cfg["training"]["lr_values"]
        lr_boundaries = self.cfg["training"]["lr_boundaries"]
        steps_total = steps % self.cfg["training"]["total_steps"]
        self.lr = lr_values[bisect.bisect_right(lr_boundaries, steps_total)]
        if self.warmup_steps > 0 and steps < self.warmup_steps:
            self.lr = self.lr * tf.cast(steps + 1,
                                        tf.float32) / self.warmup_steps

        with tf.profiler.experimental.Trace("Train", step_num=steps):
            steps = self.train_step(steps, batch_size, batch_splits)

        if self.swa_enabled and steps % self.cfg["training"]["swa_steps"] == 0:
            self.update_swa()

        # Calculate test values every "test_steps", but also ensure there is
        # one at the final step so the delta to the first step can be calculated.
        if steps % self.cfg["training"]["test_steps"] == 0 or steps % self.cfg[
                "training"]["total_steps"] == 0:
            with tf.profiler.experimental.Trace("Test", step_num=steps):
                self.calculate_test_summaries(test_batches, steps)
                if self.swa_enabled:
                    self.calculate_swa_summaries(test_batches, steps)

        if self.validation_dataset is not None and (
                steps % self.cfg["training"]["validation_steps"] == 0
                or steps % self.cfg["training"]["total_steps"] == 0):
            if self.swa_enabled:
                self.calculate_swa_validations(steps)
            else:
                self.calculate_test_validations(steps)

        # Save session and weights at end, and also optionally every "checkpoint_steps".
        if steps % self.cfg["training"]["total_steps"] == 0 or (
                "checkpoint_steps" in self.cfg["training"]
                and steps % self.cfg["training"]["checkpoint_steps"] == 0):
            if True:

                # Checkpoint the model weights.
                evaled_steps = steps.numpy()
                self.manager.save(checkpoint_number=evaled_steps)
                print("Model saved in file: {}".format(
                    self.manager.latest_checkpoint))

                if not self.cfg["training"].get("disable_pb_checkpointing"):
                    path = os.path.join(self.root_dir, self.cfg["name"])
                    leela_path = path + "-" + str(evaled_steps)
                    swa_path = path + "-swa-" + str(evaled_steps)
                    self.net.pb.training_params.training_steps = evaled_steps
                    #self.save_leelaz_weights(leela_path)
                    if self.swa_enabled:
                        self.save_swa_weights(swa_path)

        if self.profiling_start_step is not None and (
                steps >= self.profiling_start_step +
                self.cfg["training"].get("profile_step_count", 0)
                or steps % self.cfg["training"]["total_steps"] == 0):
            tf.profiler.experimental.stop()
            self.profiling_start_step = None

    def calculate_swa_summaries(self, test_batches: int, steps: int):
        backup = self.read_weights()
        for (swa, w) in zip(self.swa_weights, self.model.weights):
            w.assign(swa.read_value())
        true_test_writer, self.test_writer = self.test_writer, self.swa_writer
        print("swa", end=" ")
        self.calculate_test_summaries(test_batches, steps)
        self.test_writer = true_test_writer
        for (old, w) in zip(backup, self.model.weights):
            w.assign(old)

    @tf.function()
    def calculate_test_summaries_inner_loop(self, x, y, z, q, m, st_q, opp_probs, next_probs, fut):
        outputs = self.model(x, training=False)

        value_winner = outputs.get("value_winner")
        value_winner_err = None
        value_q = outputs.get("value_q")
        value_q_err = outputs.get("value_q_err")
        value_q_cat = outputs.get("value_q_cat")
        value_st = outputs.get("value_st")
        value_st = self.convert_val_to_scalar(value_st, softmax=True)

        value_st_err = outputs.get("value_st_err")
        value_st_cat = outputs.get("value_st_cat")

        policy = outputs["policy"]
        policy_optimistic_st = outputs.get("policy_optimistic_st")
        policy_soft = outputs.get("policy_soft")

        policy_opponent = outputs.get("policy_opponent")
        policy_next = outputs.get("policy_next")

        future_pred = outputs.get("future")

        # Policy losses
        policy_loss = self.policy_loss_fn(y, policy)
        policy_accuracy = self.policy_accuracy_fn(y, policy)


        major_piece_counts = count_major_pieces(x)
        endgame_mask = tf.logical_and(tf.math.greater_equal(major_piece_counts, 0), tf.math.less_equal(major_piece_counts, 6))
        middlegame_mask = tf.logical_and(tf.math.greater_equal(major_piece_counts, 7), tf.math.less_equal(major_piece_counts, 10))
        opening_mask = tf.logical_and(tf.math.greater_equal(major_piece_counts, 11), tf.math.less_equal(major_piece_counts, 14))
        # thresholds for early, middle, endgame are 13-14, 7-12, 0-6
        opening_policy_accuracy = self.policy_accuracy_fn(y, policy, mask=opening_mask)

        middlegame_policy_accuracy = self.policy_accuracy_fn(y, policy, mask=middlegame_mask)
        endgame_policy_accuracy = self.policy_accuracy_fn(y, policy, mask=endgame_mask)


        policy_entropy = self.policy_entropy_fn(y, policy)
        policy_ul = self.policy_uniform_loss_fn(y, policy)
        policy_sl = self.policy_search_loss_fn(y, policy)
        policy_thresholded_accuracies = self.policy_thresholded_accuracy_fn(
            y, policy)
        if policy_optimistic_st is not None:
            optimism_weights = self.policy_optimism_weights_fn(
                st_q, value_st, value_st_err)
            policy_optimistic_st_loss = self.policy_loss_fn(
                y, policy_optimistic_st, weights=optimism_weights)
            policy_optimistic_st_divergence = self.policy_divergence_fn(
                policy, policy_optimistic_st, y)
        else:
            policy_optimistic_st_loss = tf.constant(0.)
            policy_optimistic_st_divergence = tf.constant(0.)
        if policy_soft is not None:
            policy_soft_loss = self.policy_loss_fn(
                y, policy_soft, temperature=self.soft_policy_temperature)
        else:
            policy_soft_loss = tf.constant(0.)
        policy_opponent_loss = self.policy_loss_fn(
            opp_probs, policy_opponent) if policy_opponent is not None else tf.constant(0.)
        policy_next_loss = self.policy_loss_fn(
            next_probs, policy_next) if policy_next is not None else tf.constant(0.)

        # Value losses
        value_winner_loss, value_winner_err_loss, value_winner_cat_loss = self.value_losses_fn(
            z, value_winner)

        value_q_loss, value_q_err_loss, value_q_cat_loss = self.value_losses_fn(
            q, value_q, value_q_err, value_q_cat) if value_q is not None else (tf.constant(0.),) * 3

        value_st_loss, value_st_err_loss, value_st_cat_loss = self.value_losses_fn(
            st_q, value_st, value_st_err, value_st_cat) if value_st is not None else (tf.constant(0.),) * 3

        if self.wdl:
            mse_loss = self.mse_loss_fn(q, value_q)
            value_accuracy = self.accuracy_fn(q, value_q)
        else:
            mse_loss = self.mse_loss_fn(q, value_q)
            value_accuracy = tf.constant(0.)

        # Moves left loss
        if self.moves_left:
            moves_left = outputs["moves_left"]
            moves_left_loss = self.moves_left_loss_fn(m, moves_left)
        else:
            moves_left_loss = tf.constant(0.)

        future_loss = self.future_loss_fn(fut, future_pred) if future_pred is not None else tf.constant(0.)

        metrics = [
            policy_loss,
            policy_optimistic_st_loss,
            policy_optimistic_st_divergence,
            policy_soft_loss,
            moves_left_loss,
            # Google's paper scales MSE by 1/4 to a [0, 1] range, so do the same to
            # get comparable values.
            mse_loss / 4.0,
            policy_accuracy * 100,
            value_accuracy * 100,
            policy_entropy,
            policy_ul,
            policy_sl,
            value_winner_loss,
            value_q_loss,
            value_q_err_loss,
            value_q_cat_loss,
            value_st_loss,
            value_st_err_loss,
            value_st_cat_loss,
            policy_opponent_loss,
            policy_next_loss,
<<<<<<< HEAD
            future_loss,
=======
            opening_policy_accuracy * 100,
            middlegame_policy_accuracy * 100,
            endgame_policy_accuracy * 100,
>>>>>>> d0c95796
        ]

        metrics.extend([acc * 100 for acc in policy_thresholded_accuracies])
        return metrics

    @tf.function()
    def strategy_calculate_test_summaries_inner_loop(self, x, y, z, q, m, st_q, opp_probs, next_probs, fut):
        metrics = self.strategy.run(self.calculate_test_summaries_inner_loop,
                                    args=(x, y, z, q, m, st_q, opp_probs, next_probs, fut))
        metrics = [
            self.strategy.reduce(tf.distribute.ReduceOp.MEAN, m, axis=None)
            for m in metrics
        ]
        return metrics

    def calculate_test_summaries(self, test_batches: int, steps: int):
        for metric in self.test_metrics:
            metric.reset()
        for _ in range(0, test_batches):
            x, y, z, q, m, st_q, opp_probs, next_probs, fut = next(self.test_iter)
            if self.strategy is not None:
                metrics = self.strategy_calculate_test_summaries_inner_loop(
                    x, y, z, q, m, st_q, opp_probs, next_probs, fut)
            else:
                metrics = self.calculate_test_summaries_inner_loop(
                    x, y, z, q, m, st_q, opp_probs, next_probs, fut)
            for acc, val in zip(self.test_metrics, metrics):
                acc.accumulate(val)
        self.net.pb.training_params.learning_rate = self.lr
        self.net.pb.training_params.mse_loss = self.test_metrics[3].get()
        self.net.pb.training_params.policy_loss = self.test_metrics[0].get()
        # TODO store value and value accuracy in pb
        self.net.pb.training_params.accuracy = self.test_metrics[4].get()
        with self.test_writer.as_default():
            for metric in self.test_metrics:
                tf.summary.scalar(metric.long_name, metric.get(), step=steps)
            for w in self.model.weights:
                tf.summary.histogram(w.name, w, step=steps)
            params = self.model.count_params()
            smolgen_params = np.sum([K.count_params(w) for w in self.model.trainable_weights if "smol" in w.name])
            emb_params = np.sum([K.count_params(w) for w in self.model.trainable_weights if "embedding/preprocess" in w.name])
            rpe_params = np.sum([K.count_params(w) for w in self.model.trainable_weights if "rpe" in w.name])

            try:
                import tensorflow_models as tfm

                flops =  tfm.core.train_utils.try_count_flops(self.model)
            except:
                flops = 0
            if steps == 1:
                tf.summary.text("Params", str(params), step=steps)
                tf.summary.text("Smolgen params", str(smolgen_params), step=steps)
                tf.summary.text("Embedding params", str(emb_params), step=steps)
                tf.summary.text("FLOPS", str(flops), step=steps)


        self.test_writer.flush()

        print("step {},".format(steps), end="")
        for metric in self.test_metrics:
            print(" {}={:g}{}".format(metric.short_name, metric.get(),
                                      metric.suffix),
                  end="")
        print()

    def calculate_swa_validations(self, steps: int):
        backup = self.read_weights()
        for (swa, w) in zip(self.swa_weights, self.model.weights):
            w.assign(swa.read_value())
        true_validation_writer, self.validation_writer = self.validation_writer, self.swa_validation_writer
        print("swa", end=" ")
        self.calculate_test_validations(steps)
        self.validation_writer = true_validation_writer
        for (old, w) in zip(backup, self.model.weights):
            w.assign(old)

    def calculate_test_validations(self, steps: int):
        print("logging test validations")
        for metric in self.test_metrics:
            metric.reset()
        for (x, y, z, q, m, st_q, opp_probs, next_probs, fut) in self.validation_dataset:
            if self.strategy is not None:
                metrics = self.strategy_calculate_test_summaries_inner_loop(
                    x, y, z, q, m, st_q, opp_probs, next_probs, fut)
            else:
                metrics = self.calculate_test_summaries_inner_loop(
                    x, y, z, q, m, st_q, opp_probs, next_probs, fut)
            for acc, val in zip(self.test_metrics, metrics):
                acc.accumulate(val)
        with self.validation_writer.as_default():
            for metric in self.test_metrics:
                tf.summary.scalar(metric.long_name, metric.get(), step=steps)
        self.validation_writer.flush()

        print("step {}, validation:".format(steps), end="")
        for metric in self.test_metrics:
            print(" {}={:g}{}".format(metric.short_name, metric.get(),
                                      metric.suffix),
                  end="")
        print()

    @tf.function()
    def compute_update_ratio(self, before_weights, after_weights, steps: int):
        """Compute the ratio of gradient norm to weight norm.

        Adapted from https://github.com/tensorflow/minigo/blob/c923cd5b11f7d417c9541ad61414bf175a84dc31/dual_net.py#L567
        """
        deltas = [
            after - before
            for after, before in zip(after_weights, before_weights)
        ]
        delta_norms = [tf.math.reduce_euclidean_norm(d) for d in deltas]
        weight_norms = [
            tf.math.reduce_euclidean_norm(w) for w in before_weights
        ]
        ratios = [(tensor.name, tf.cond(w != 0., lambda: d / w, lambda: -1.))
                  for d, w, tensor in zip(delta_norms, weight_norms,
                                          self.model.weights)
                  if not "moving" in tensor.name]
        for name, ratio in ratios:
            tf.summary.scalar("update_ratios/" + name, ratio, step=steps)
        # Filtering is hard, so just push infinities/NaNs to an unreasonably large value.
        ratios = [
            tf.cond(r > 0, lambda: tf.math.log(r) / 2.30258509299,
                    lambda: 200.) for (_, r) in ratios
        ]
        tf.summary.histogram("update_ratios_log10",
                             tf.stack(ratios),
                             buckets=1000,
                             step=steps)

    def update_swa(self):
        num = self.swa_count.read_value()
        for (w, swa) in zip(self.model.weights, self.swa_weights):
            swa.assign(swa.read_value() * (num / (num + 1.)) + w.read_value() *
                       (1. / (num + 1.)))
        self.swa_count.assign(min(num + 1., self.swa_max_n))

    def save_swa_weights(self, filename: str):
        backup = self.read_weights()
        for (swa, w) in zip(self.swa_weights, self.model.weights):
            w.assign(swa.read_value())
        self.save_leelaz_weights(filename)
        for (old, w) in zip(backup, self.model.weights):
            w.assign(old)

    def save_leelaz_weights(self, filename: str):
        numpy_weights = []
        for weight in self.model.weights:
            numpy_weights.append([weight.name, weight.numpy()])
        self.net.fill_net_v2(numpy_weights)
        self.net.save_proto(filename)

    @staticmethod
    def split_heads(inputs, batch_size: int, num_heads: int, depth: int):
        if num_heads < 2:
            return inputs
        reshaped = tf.reshape(inputs, (batch_size, 64, num_heads, depth))
        # (batch_size, num_heads, 64, depth)
        return tf.transpose(reshaped, perm=[0, 2, 1, 3])

    def scaled_dot_product_attention(self, q, k, v, name: str = None, inputs=None):

        # 0 h 64 d, 0 h 64 d
        dk = tf.cast(tf.shape(k)[-1], self.model_dtype)
        scaleDivisor = tf.pow(dk, 0.25)
        # q = q / scaleDivisor
        # k = k / scaleDivisor

        matmul_qk = tf.matmul(q, k, transpose_b=True)
        batch_size = tf.shape(q)[0]
        heads = q.shape[1]



        if self.use_rpe_q:
            matmul_qk = matmul_qk + RPELogits(name=name+"/rpe_q", rpe_type='q')(q)
        if self.use_rpe_k:
            matmul_qk = matmul_qk + RPELogits(name=name+"/rpe_k", rpe_type='k')(k)


        scaled_attention_logits = matmul_qk / tf.math.sqrt(dk)

        if self.use_smolgen:
            smolgen_weights = self.smolgen_weights(inputs, heads, self.smolgen_hidden_channels, self.smolgen_hidden_sz,
                                                   self.smolgen_gen_sz, name=name+"/smolgen", activation=self.smolgen_activation)
            # smolgen_weights = SmolgenEater(name=name+"/smolgen_eater")(smolgen_weights)
            scaled_attention_logits = scaled_attention_logits + smolgen_weights




        if self.use_logit_gating:
            scaled_attention_logits = Gating(name=name+"/rel_bias")(scaled_attention_logits)

        # 0 h 64 64
        attention_weights = tf.nn.softmax(scaled_attention_logits, axis=-1)
        output = tf.matmul(attention_weights, v)

        if self.use_rpe_v:
            head_depth = v.shape[-1]
            output = output + RPEValue(head_depth, name=name+'/rpe_v')(attention_weights)

        # output shape = (b, h, 64, d)

        return output, scaled_attention_logits

    # multi-head attention in encoder blocks

    def mha(self, inputs, emb_size: int, d_model: int, num_heads: int, initializer, name: str, att_expansion: int=1):
        depth = d_model * att_expansion
        assert depth % num_heads == 0

        head_depth = depth // num_heads
        # query, key, and value vectors for self-attention
        # inputs b, 64, sz

        use_bias = not self.omit_qkv_biases
        use_rep_quant = self.rep_quant

        activations = {}


        if self.use_absolute_pe:
            inputs = Gating(name=name+"/abs_pe")(inputs)

        input_quantize = Quantize(name=name+"/quantize_1", n_bits=self.quantize_activation_bits, quantize_channels=self.quantize_channels) if self.quantize_activations else None
        if input_quantize is not None:
            inputs = input_quantize(inputs)


        q = DenseLayer(
            depth, name=name+"/wq", kernel_initializer="glorot_normal", use_bias=use_bias, quantized=self.quantize_weights, n_bits=self.quantize_weight_bits, input_quantize=input_quantize, use_rep_quant=use_rep_quant)(inputs)
        k = DenseLayer(
            depth, name=name+"/wk", kernel_initializer="glorot_normal", use_bias=use_bias, quantized=self.quantize_weights, n_bits=self.quantize_weight_bits, input_quantize=input_quantize, use_rep_quant=use_rep_quant)(inputs)
        v = DenseLayer(
            depth, name=name+"/wv", kernel_initializer=initializer, use_bias=use_bias, quantized=self.quantize_weights, n_bits=self.quantize_weight_bits, input_quantize=input_quantize, use_rep_quant=use_rep_quant)(inputs)


        activations[name + "/wq"] = q
        activations[name + "/wk"] = k
        activations[name + "/wv"] = v

        

        # split q, k and v into smaller vectors of size "depth" -- one for each head in multi-head attention
        batch_size = tf.shape(q)[0]

        q = self.split_heads(q, batch_size, num_heads, head_depth)
        k = self.split_heads(k, batch_size, num_heads, head_depth)
        v = self.split_heads(v, batch_size, num_heads, head_depth)

        scaled_attention, attention_weights = self.scaled_dot_product_attention(
            q, k, v, name=name, inputs=inputs)

        if num_heads > 1:
            scaled_attention = tf.transpose(scaled_attention,
                                            perm=[0, 2, 1, 3])
            scaled_attention = tf.reshape(
                scaled_attention,
                (batch_size, -1, depth))  # concatenate heads

        out_quantize =  Quantize(name=name+"/quantize_2", n_bits=self.quantize_activation_bits,
                                 quantize_channels=False) if self.quantize_activations else None
        scaled_attention = out_quantize(scaled_attention) if out_quantize is not None else scaled_attention

        activations[name + "/scaled_attention"] = scaled_attention

        # output = tf.keras.layers.Dense(
        #     emb_size, name=name + "/dense", kernel_initializer=initializer, use_bias=not self.omit_other_biases)(scaled_attention)

        output = DenseLayer(emb_size, name=name + "/dense", kernel_initializer=initializer, use_bias=not self.omit_other_biases, quantized=self.quantize_weights, n_bits=self.quantize_weight_bits, input_quantize=out_quantize, use_rep_quant=False)(scaled_attention)
        activations[name + "/dense"] = output
        return output, attention_weights, activations

    # 2-layer dense feed-forward network in encoder blocks
<<<<<<< HEAD
    def ffn(self, inputs, emb_size: int, dff: int, initializer, name: str):
        activation = get_activation(self.ffn_activation)
=======
    def ffn(self, inputs, emb_size: int, dff: int, initializer, name: str, glu=False):
        if glu:
            activation = tf.keras.activations.get("swish")
        elif isinstance(self.ffn_activation, str):
            activation = tf.keras.activations.get(self.ffn_activation)
        else:
            activation = self.ffn_activation
>>>>>>> d0c95796

    
        activations = {}

        use_rep_quant = self.rep_quant


        input_quantize = Quantize(name=name+"/quantize_1", n_bits=self.quantize_activation_bits, quantize_channels=self.quantize_channels) if self.quantize_activations else None
        if input_quantize is not None:
            inputs = input_quantize(inputs)

        dense1 = DenseLayer(dff, name=name + "/dense1", kernel_initializer=initializer, activation=activation,
                    use_bias=not self.omit_other_biases, quantized=self.quantize_weights, n_bits=self.quantize_weight_bits, input_quantize=input_quantize, use_rep_quant=use_rep_quant)(inputs)
        
        
        activations[name + "/dense1"] = dense1

        if glu:
            dense3 = DenseLayer(dff, name=name + "/dense3", kernel_initializer=initializer,
                    use_bias=not self.omit_other_biases, quantized=self.quantize_weights, n_bits=self.quantize_weight_bits, input_quantize=input_quantize, use_rep_quant=use_rep_quant)(inputs)

            dense1 = dense1 * dense3

        out_quantize = Quantize(name=name+"/quantize_2", n_bits=self.quantize_activation_bits, quantize_channels=False) if self.quantize_activations else None
        if out_quantize is not None:
            dense1 = out_quantize(dense1)

        out = DenseLayer(emb_size, name=name + "/dense2", kernel_initializer=initializer, use_bias=not self.omit_other_biases, quantized=self.quantize_weights, n_bits=self.quantize_weight_bits,
                         input_quantize=out_quantize, use_rep_quant=False)(dense1)
        activations[name + "/dense2"] = out

        return out, activations

    def encoder_layer(self, inputs, emb_size: int, d_model: int, num_heads: int, dff: int, name: str, training: bool):
        # DeepNorm
        alpha = tf.cast(tf.math.pow(
            2. * self.encoder_layers, -0.25), self.model_dtype)
        beta = tf.cast(tf.math.pow(
            8. * self.encoder_layers, -0.25), self.model_dtype)


        activations = {}

        xavier_norm = tf.keras.initializers.VarianceScaling(
            scale=beta, mode="fan_avg", distribution="truncated_normal", seed=42)

        # multihead attention
        attn_output, attn_wts, activations_mha = self.mha(
            inputs, emb_size, d_model, num_heads, xavier_norm, name=name + "/mha")

        activations.update(activations_mha)

        # dropout for weight regularization
        attn_output = tf.keras.layers.Dropout(
            self.dropout_rate, name=name + "/dropout1")(attn_output, training=training)

        # skip connection + layernorm
        out1 = self.encoder_norm(
            name=name+"/ln1")(inputs + attn_output * alpha)
        activations[name + "/ln1"] = out1

        # feed-forward network
        ffn_output, activations_ffn = self.ffn(out1, emb_size, dff,
                              xavier_norm, name=name + "/ffn", glu=self.glu)
        ffn_output = tf.keras.layers.Dropout(
            self.dropout_rate, name=name + "/dropout2")(ffn_output, training=training)
        
        activations.update(activations_ffn)

        out2 = self.encoder_norm(
            name=name+"/ln2")(out1 + ffn_output * alpha)
        activations[name + "/ln2"] = out2

        return out2, attn_wts, activations

    def smolgen_weights(self, inputs, heads: int, hidden_channels: int, hidden_sz: int, gen_sz: int, name: str, activation="swish"):
        compressed = tf.keras.layers.Dense(
            hidden_channels, name=name+"/compress", use_bias=False)(inputs)
        compressed = tf.reshape(compressed, [-1, 64 * hidden_channels])
        hidden = tf.keras.layers.Dense(
            hidden_sz, name=name+"/hidden1_dense", activation=activation)(compressed)

        hidden = tf.keras.layers.LayerNormalization(
            name=name+"/hidden1_ln")(hidden)
        gen_from = tf.keras.layers.Dense(
            heads * gen_sz, name=name+"/gen_from", activation=activation)(hidden)
        gen_from = tf.keras.layers.LayerNormalization(
            name=name+"/gen_from_ln", center=True)(gen_from)
        gen_from = tf.reshape(gen_from, [-1, heads, gen_sz])

        out = self.smol_weight_gen_dense(gen_from)
        return tf.reshape(out, [-1, heads, 64, 64])

    def construct_net(self, inputs, name: str = ""):
        # Policy head
        assert self.POLICY_HEAD == pb.NetworkFormat.POLICY_ATTENTION
        # TODO: re-add support for policy encoder blocks
        # do some input processing
        if self.use_smolgen:
            self.smol_weight_gen_dense = tf.keras.layers.Dense(
                64 * 64, name=name+"smol_weight_gen", use_bias=False)
        

        if self.embedding_style == "new":
            inputs = tf.cast(inputs, self.model_dtype)
            flow = tf.transpose(inputs, perm=[0, 2, 3, 1])
            flow = tf.reshape(flow, [-1, 64, tf.shape(inputs)[1]])

            pos_info = flow[..., :12]
            pos_info_flat = tf.reshape(pos_info, [-1, 64 * 12])

            pos_info_processed = tf.keras.layers.Dense(
                64*self.embedding_dense_sz, name=name+"embedding/preprocess")(pos_info_flat)
            pos_info = tf.reshape(pos_info_processed,
                                  [-1, 64, self.embedding_dense_sz])
            flow = tf.keras.layers.Concatenate()([flow, pos_info])

            # square embedding
<<<<<<< HEAD
            flow = tf.keras.layers.Dense(self.embedding_size, kernel_initializer="glorot_normal", 
                                        activation=self.DEFAULT_ACTIVATION,
=======
            flow = tf.keras.layers.Dense(self.embedding_size, kernel_initializer="glorot_normal",
                                         activation=self.DEFAULT_ACTIVATION,
>>>>>>> d0c95796
                                         name=name+"embedding")(flow)
            flow = self.encoder_norm(
                name=name+"embedding/ln")(flow)
            flow = ma_gating(flow, name=name+'embedding')

            # DeepNorm
            alpha = tf.cast(tf.math.pow(
                2. * self.encoder_layers, -0.25), self.model_dtype)
            beta = tf.cast(tf.math.pow(
                8. * self.encoder_layers, -0.25), self.model_dtype)



            xavier_norm = tf.keras.initializers.VarianceScaling(
                scale=beta, mode="fan_avg", distribution="truncated_normal", seed=42)

            # feed-forward network
            ffn_output = self.ffn(flow, self.embedding_size, self.encoder_dff,
                                  xavier_norm, name=name + "embedding/ffn")


            flow = self.encoder_norm(
                name=name+"embedding/ffn_ln")(flow + ffn_output * alpha)

        elif self.embedding_style == "old":
            flow = tf.transpose(inputs, perm=[0, 2, 3, 1])
            flow = tf.reshape(flow, [-1, 64, tf.shape(inputs)[1]])

            # square embedding
            flow = tf.keras.layers.Dense(self.embedding_size,
                                         kernel_initializer='glorot_normal',
                                         activation=self.DEFAULT_ACTIVATION,
                                         name='embedding')(flow)
                
            flow = ma_gating(flow, name='embedding')

        else:
            raise ValueError(
                "Unknown embedding style: {}".format(self.embedding_style))

        attn_wts = []
        activations = {}
        for i in range(self.encoder_layers):
            flow, attn_wts_l, activations_l = self.encoder_layer(flow, self.embedding_size, self.encoder_d_model,
                                                  self.encoder_heads, self.encoder_dff,
                                                  name=name+"encoder_{}".format(i + 1), training=True)

            attn_wts.append(attn_wts_l)
            activations.update(activations_l)


        flow_ = flow

        policy_tokens = tf.keras.layers.Dense(self.pol_embedding_size, kernel_initializer="glorot_normal",
                                              activation=self.DEFAULT_ACTIVATION,
                                              name=name+"policy/embedding")(flow_)
    

        def policy_head(name, activation=None, depth=None, opponent=False):
            if depth is None:
                depth = self.policy_d_model

            # reverse the tokens along the square (second) dimension to get the opponent's perspective
            tokens = tf.reverse(policy_tokens, axis=[
                1]) if opponent else policy_tokens

            # create queries and keys for policy self-attention
            queries = tf.keras.layers.Dense(depth, kernel_initializer="glorot_normal",
                                            name=name+"/attention/wq")(tokens)
            keys = tf.keras.layers.Dense(depth, kernel_initializer="glorot_normal",
                                         name=name+"/attention/wk")(tokens)

            # POLICY SELF-ATTENTION: self-attention weights are interpreted as from->to policy
            # Bx64x64 (from 64 queries, 64 keys)
            matmul_qk = tf.matmul(queries, keys, transpose_b=True)
            # queries = tf.keras.layers.Dense(self.policy_d_model, kernel_initializer="glorot_normal",
            #                                 name="policy/attention/wq")(flow)
            # keys = tf.keras.layers.Dense(self.policy_d_model, kernel_initializer="glorot_normal",
            #                              name="policy/attention/wk")(flow)

            # PAWN PROMOTION: create promotion logits using scalar offsets generated from the promotion-  keys
            # constant for scaling
            dk = tf.math.sqrt(tf.cast(tf.shape(keys)[-1], self.model_dtype))
            promotion_keys = keys[:, -8:, :]
            # queen, rook, bishop, knight order
            promotion_offsets = tf.keras.layers.Dense(4, kernel_initializer="glorot_normal",
                                                      name=name+"/attention/ppo", use_bias=False)(promotion_keys)
            promotion_offsets = tf.transpose(
                promotion_offsets, perm=[0, 2, 1]) * dk  # Bx4x8
            # knight offset is added to the other three
            promotion_offsets = promotion_offsets[:,
                                                  :3, :] + promotion_offsets[:, 3:4, :]

            # q, r, and b promotions are offset from the default promotion logit (knight)
            # default traversals from penultimate rank to promotion rank
            n_promo_logits = matmul_qk[:, -16:-8, -8:]
            q_promo_logits = tf.expand_dims(
                n_promo_logits + promotion_offsets[:, 0:1, :], axis=3)  # Bx8x8x1
            r_promo_logits = tf.expand_dims(
                n_promo_logits + promotion_offsets[:, 1:2, :], axis=3)
            b_promo_logits = tf.expand_dims(
                n_promo_logits + promotion_offsets[:, 2:3, :], axis=3)
            promotion_logits = tf.concat(
                [q_promo_logits, r_promo_logits, b_promo_logits], axis=3)  # Bx8x8x3
            # logits now alternate a7a8q,a7a8r,a7a8b,...,
            promotion_logits = tf.reshape(promotion_logits, [-1, 8, 24])

            # scale the logits by dividing them by sqrt(d_model) to stabilize gradients
            # Bx8x24 (8 from-squares, 3x8 promotions)
            promotion_logits = promotion_logits / dk
            # Bx64x64 (64 from-squares, 64 to-squares)
            policy_attn_logits = matmul_qk / dk

            attn_wts.append(promotion_logits)
            attn_wts.append(policy_attn_logits)

            # APPLY POLICY MAP: output becomes Bx1856
            h_fc1 = ApplyAttentionPolicyMap(
                name=name+"/attention_map")(policy_attn_logits, promotion_logits)

            if activation is not None:
                h_fc1 = tf.keras.layers.Activation(activation)(h_fc1)

            # Value head
            assert self.POLICY_HEAD == pb.NetworkFormat.POLICY_ATTENTION and self.encoder_layers > 0

            return h_fc1

        aux_depth = self.cfg['model'].get('policy_d_aux', self.policy_d_model)

        policy = policy_head(name="policy/vanilla")

        policy_optimistic_st = policy_head(
            name="policy/optimistic_st") if self.cfg['model'].get('policy_optimistic_st', False) else None

        policy_soft = policy_head(
            name="policy/soft", depth=aux_depth) if self.cfg['model'].get('soft_policy', False) else None
        policy_opponent = policy_head(name="policy/opponent", depth=aux_depth, opponent=True) if self.cfg['model'].get(
            'policy_opponent', False) else None
        policy_next = policy_head(name="policy/next", depth=aux_depth, opponent=False) if self.cfg['model'].get(
            'policy_next', False) else None

        def value_head(name, wdl=True, use_err=True, use_cat=True):
            embedded_val = tf.keras.layers.Dense(self.val_embedding_size, kernel_initializer="glorot_normal",
                                                 activation=self.DEFAULT_ACTIVATION,
                                                 name=name+"/embedding")(flow)

            h_val_flat = tf.keras.layers.Flatten()(embedded_val)
            h_fc2 = tf.keras.layers.Dense(128,
                                          kernel_initializer="glorot_normal",
                                          activation=self.DEFAULT_ACTIVATION,
                                          name=name+"/dense1")(h_val_flat)

            # WDL head
            if wdl:
                value = tf.keras.layers.Dense(3,
                                              kernel_initializer="glorot_normal",
                                              name=name+"/dense2")(h_fc2)
            else:
                value = tf.keras.layers.Dense(1,
                                              kernel_initializer="glorot_normal",
                                              activation="tanh",
                                              name=name+"/dense2")(h_fc2)

            if use_err:
                # Shouldn't be more than 1
                value_err = tf.keras.layers.Dense(
                    1, kernel_initializer="glorot_normal", name=name+"/dense_error", activation="sigmoid")(h_fc2)
            else:
                value_err = None

            if use_cat and self.categorical_value_buckets:
                value_cat = tf.keras.layers.Dense(
                    self.categorical_value_buckets, kernel_initializer="glorot_normal", name=name+"/dense_cat")(h_fc2)
            else:
                value_cat = None

            return value, value_err, value_cat

        value_winner, value_winner_err, value_winner_cat = value_head(
            name="value/winner", wdl=self.wdl, use_err=False, use_cat=False)
        value_q, value_q_err, value_q_cat = value_head(
            name="value/q", wdl=False, use_err=True) if self.cfg['model'].get('value_q', False) else (None, None, None)
        value_st, value_st_err, value_st_cat = value_head(
<<<<<<< HEAD
            name="value/st", wdl=self.wdl, use_err=True) if self.cfg['model'].get('value_st', False) else (None, None, None)
        

        def future_head(name):
            fut = tf.keras.layers.Dense(13 * self.n_future_boards,
                                        kernel_initializer="glorot_normal",
                                        name=name+"/dense")(flow)
            fut = tf.reshape(fut, [-1, 64, self.n_future_boards, 13])
            return fut
        
        future = future_head(name="future") if self.cfg['model'].get('future', False) else None
=======
            name="value/st", wdl=False, use_err=True) if self.cfg['model'].get('value_st', False) else (None, None, None)
>>>>>>> d0c95796

        # Moves left head
        if self.moves_left:
            embedded_mov = tf.keras.layers.Dense(self.mov_embedding_size, kernel_initializer="glorot_normal",
                                                 activation=self.DEFAULT_ACTIVATION,
                                                 name=name+"moves_left/embedding")(flow)

            h_mov_flat = tf.keras.layers.Flatten()(embedded_mov)

            h_fc4 = tf.keras.layers.Dense(
                128,
                kernel_initializer="glorot_normal",
                activation=self.DEFAULT_ACTIVATION,
                name=name+"moves_left/dense1")(h_mov_flat)
            


            moves_left = tf.keras.layers.Dense(1,
                                               kernel_initializer="glorot_normal",
                                               activation="relu",
                                               name=name+"moves_left/dense2")(h_fc4)
        else:
            moves_left = None

        # attention weights added as optional output for analysis -- ignored by backend
        outputs = {
            "policy": policy,
            "policy_optimistic_st": policy_optimistic_st,
            "policy_soft": policy_soft,
            "policy_opponent": policy_opponent,
            "policy_next": policy_next,
            "value_winner": value_winner,
            "value_q": value_q,
            "value_q_err": value_q_err,
            "value_q_cat": value_q_cat,
            "value_st": value_st,
            "value_st_err": value_st_err,
            "value_st_cat": value_st_cat,
            "moves_left": moves_left,
<<<<<<< HEAD
            "future": future,
        }
        if self.return_attn_wts:
            outputs["attn_wts"] = attn_wts

=======
        }

        if self.return_attn_wts:
            outputs["attn_wts"] = attn_wts
        if self.return_activations:
            outputs["activations"] = activations
 
>>>>>>> d0c95796
        # Tensorflow does not accept None values in the output dictionary
        none_keys = []
        for key in outputs:
            if outputs[key] is None:
                none_keys.append(key)

        for key in none_keys:
            del outputs[key]

        for key in outputs:
            try:
                outputs[key] = tf.cast(outputs[key], tf.float32)
            except:
                assert key == "attn_wts"
                # don't want to cast since the memory will jump
                # out = []
                # for t in outputs[key]:
                #     out.append(tf.cast(t, tf.float32))
                # outputs[key] = out

        return outputs

    def set_sparsity_patterns(self):
        sparsity_patterns = {}
        for layer in self.model.layers:
            if isinstance(layer, tf.keras.layers.Dense) and "encoder" in layer.name and "smolgen" not in layer.name:
                kernel = layer.kernel
                # 2 out of 4 sparsity pattern
                in_channels = kernel.shape[0]
                out_channels = kernel.shape[1]

                kernel_abs = tf.abs(kernel)
                kernel_abs = tf.reshape(kernel_abs, [-1, 4])

                top_2 = tf.math.top_k(kernel_abs, k=2, sorted=True)
                second_largest = top_2.values[:, 1:2]
                comparison = tf.math.greater_equal(kernel_abs, second_largest)
                comparison = tf.cast(comparison, tf.float32)
                comparison = tf.reshape(
                    comparison, [in_channels, out_channels])

                sparsity_patterns[layer.name] = comparison

        self.sparsity_patterns = sparsity_patterns

    def apply_sparsity(self):
        assert hasattr(self, "sparsity_patterns"), "Sparsity patterns not set"
        for layer in self.model.layers:
            if layer.name in self.sparsity_patterns:
                kernel = layer.kernel
                kernel.assign(kernel * self.sparsity_patterns[layer.name])
<|MERGE_RESOLUTION|>--- conflicted
+++ resolved
@@ -29,8 +29,6 @@
 import functools
 from net import Net
 
-<<<<<<< HEAD
-=======
 from keras import backend as K
 
 
@@ -97,24 +95,17 @@
     
 
 
->>>>>>> d0c95796
 
 def get_activation(activation):
     if activation == "mish":
         try:
             return tfa.activations.mish
         except:
-<<<<<<< HEAD
-            return tf.keras.activations.mish
-    if isinstance(activation, str) or activation is None:
-        return tf.keras.activations.get(activation)
-=======
             if activation == "mish":
                 import tensorflow_addons as tfa
                 return tfa.activations.mish
             else:
                 raise ValueError(f"{activation=} not recognized")
->>>>>>> d0c95796
     else:
         return activation
 
@@ -290,8 +281,6 @@
         return tf.matmul(logits, tf.cast(self.fc1, logits.dtype))
 
 
-<<<<<<< HEAD
-=======
 class RPELogits(tf.keras.layers.Layer):
     def __init__(self, rpe_type=None, **kwargs):
         super(RPELogits, self).__init__(**kwargs)
@@ -356,7 +345,6 @@
 
 
 
->>>>>>> d0c95796
 class Metric:
     def __init__(self, short_name, long_name, suffix="", **kwargs):
         self.short_name = short_name
@@ -826,8 +814,6 @@
 
         self.policy_loss_fn = policy_loss
 
-<<<<<<< HEAD
-=======
         def future_loss(target, output, opponent=False):
             target = tf.one_hot(target, 1858)
             target_u, target_d = apm.get_up_down(target)
@@ -845,7 +831,6 @@
 
 
 
->>>>>>> d0c95796
         def policy_divergence(y1, y2, target):
             _, y1 = correct_policy(target, y1)
             y1 = tf.nn.softmax(y1)
@@ -1144,14 +1129,9 @@
             Metric("V ST Cat", "Value ST Cat Loss"),
             Metric("P Opp", "Policy Opponent Loss"),
             Metric("P Next", "Policy Next Loss"),
-<<<<<<< HEAD
-            Metric("Fut", "Future Loss"),
-
-=======
             Metric("O P Acc", "Opening Policy Accuracy", suffix="%"),
             Metric("M P Acc", "Middlegame Policy Accuracy", suffix="%"),
             Metric("E P Acc", "Endgame Policy Accuracy", suffix="%"),
->>>>>>> d0c95796
         ]
 
         self.test_metrics.extend(accuracy_thresholded_metrics)
@@ -1837,13 +1817,9 @@
             value_st_cat_loss,
             policy_opponent_loss,
             policy_next_loss,
-<<<<<<< HEAD
-            future_loss,
-=======
             opening_policy_accuracy * 100,
             middlegame_policy_accuracy * 100,
             endgame_policy_accuracy * 100,
->>>>>>> d0c95796
         ]
 
         metrics.extend([acc * 100 for acc in policy_thresholded_accuracies])
@@ -2120,10 +2096,6 @@
         return output, attention_weights, activations
 
     # 2-layer dense feed-forward network in encoder blocks
-<<<<<<< HEAD
-    def ffn(self, inputs, emb_size: int, dff: int, initializer, name: str):
-        activation = get_activation(self.ffn_activation)
-=======
     def ffn(self, inputs, emb_size: int, dff: int, initializer, name: str, glu=False):
         if glu:
             activation = tf.keras.activations.get("swish")
@@ -2131,7 +2103,6 @@
             activation = tf.keras.activations.get(self.ffn_activation)
         else:
             activation = self.ffn_activation
->>>>>>> d0c95796
 
     
         activations = {}
@@ -2250,13 +2221,8 @@
             flow = tf.keras.layers.Concatenate()([flow, pos_info])
 
             # square embedding
-<<<<<<< HEAD
-            flow = tf.keras.layers.Dense(self.embedding_size, kernel_initializer="glorot_normal", 
-                                        activation=self.DEFAULT_ACTIVATION,
-=======
             flow = tf.keras.layers.Dense(self.embedding_size, kernel_initializer="glorot_normal",
                                          activation=self.DEFAULT_ACTIVATION,
->>>>>>> d0c95796
                                          name=name+"embedding")(flow)
             flow = self.encoder_norm(
                 name=name+"embedding/ln")(flow)
@@ -2441,21 +2407,7 @@
         value_q, value_q_err, value_q_cat = value_head(
             name="value/q", wdl=False, use_err=True) if self.cfg['model'].get('value_q', False) else (None, None, None)
         value_st, value_st_err, value_st_cat = value_head(
-<<<<<<< HEAD
-            name="value/st", wdl=self.wdl, use_err=True) if self.cfg['model'].get('value_st', False) else (None, None, None)
-        
-
-        def future_head(name):
-            fut = tf.keras.layers.Dense(13 * self.n_future_boards,
-                                        kernel_initializer="glorot_normal",
-                                        name=name+"/dense")(flow)
-            fut = tf.reshape(fut, [-1, 64, self.n_future_boards, 13])
-            return fut
-        
-        future = future_head(name="future") if self.cfg['model'].get('future', False) else None
-=======
             name="value/st", wdl=False, use_err=True) if self.cfg['model'].get('value_st', False) else (None, None, None)
->>>>>>> d0c95796
 
         # Moves left head
         if self.moves_left:
@@ -2495,13 +2447,6 @@
             "value_st_err": value_st_err,
             "value_st_cat": value_st_cat,
             "moves_left": moves_left,
-<<<<<<< HEAD
-            "future": future,
-        }
-        if self.return_attn_wts:
-            outputs["attn_wts"] = attn_wts
-
-=======
         }
 
         if self.return_attn_wts:
@@ -2509,7 +2454,6 @@
         if self.return_activations:
             outputs["activations"] = activations
  
->>>>>>> d0c95796
         # Tensorflow does not accept None values in the output dictionary
         none_keys = []
         for key in outputs:
