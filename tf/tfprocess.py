--- conflicted
+++ resolved
@@ -118,25 +118,6 @@
             'accuracy_thresholds', [1, 2, 5, 10])
 
         # Network structure
-<<<<<<< HEAD
-        self.RESIDUAL_FILTERS = self.cfg['model'].get('filters', 64)
-        self.RESIDUAL_BLOCKS = self.cfg['model'].get('residual_blocks', 6)
-        self.SE_ratio = self.cfg['model'].get('se_ratio', 2)
-        self.policy_channels = self.cfg['model'].get('policy_channels', 32)
-        self.embedding_size = self.cfg['model'].get('embedding_size', 64)
-        self.pol_embedding_size = self.cfg['model'].get('policy_embedding_size', 64)
-        self.val_embedding_size = self.cfg['model'].get('value_embedding_size', 32)
-        self.mov_embedding_size = self.cfg['model'].get('moves_left_embedding_size', 8)
-        self.encoder_layers = self.cfg['model'].get('encoder_layers', 0)
-        self.encoder_heads = self.cfg['model'].get('encoder_heads', 2)
-        self.encoder_d_model = self.cfg['model'].get('encoder_d_model', 64)
-        self.encoder_dff = self.cfg['model'].get('encoder_dff', 256)
-        self.pol_encoder_layers = self.cfg['model'].get('pol_encoder_layers', 0)
-        self.pol_encoder_heads = self.cfg['model'].get('pol_encoder_heads', 2)
-        self.pol_encoder_d_model = self.cfg['model'].get('pol_encoder_d_model', 64)
-        self.pol_encoder_dff = self.cfg['model'].get('pol_encoder_dff', 96)
-        self.policy_d_model = self.cfg['model'].get('policy_d_model', 64)
-=======
         self.embedding_size = self.cfg['model']['embedding_size']
         self.input_gate = self.cfg['model'].get('input_gate')
         self.pol_embedding_size = self.cfg['model'].get(
@@ -153,7 +134,6 @@
             'encoder_dff', (self.embedding_size*1.5)//1)
         self.policy_d_model = self.cfg['model'].get(
             'policy_d_model', self.embedding_size)
->>>>>>> e8963167
         self.dropout_rate = self.cfg['model'].get('dropout_rate', 0.0)
         self.arc_encoding = self.cfg['model'].get('arc_encoding', False)
         self.glu = self.cfg['model'].get('glu', False)
@@ -165,16 +145,12 @@
         self.virtual_batch_size = self.cfg['model'].get(
             'virtual_batch_size', None)
 
-<<<<<<< HEAD
-        self.POS_ENC = apm.make_pos_enc()
-=======
         self.use_smolgen = self.cfg['model'].get('use_smolgen', False)
         self.smolgen_hidden_channels = self.cfg['model'].get(
             'smolgen_hidden_channels')
         self.smolgen_hidden_sz = self.cfg['model'].get('smolgen_hidden_sz')
         self.smolgen_gen_sz = self.cfg['model'].get('smolgen_gen_sz')
         self.smolgen_activation = self.cfg['model'].get('smolgen_activation')
->>>>>>> e8963167
 
         if precision == 'single':
             self.model_dtype = tf.float32
@@ -336,13 +312,10 @@
 
         outputs = self.construct_net(input_var)
         self.model = tf.keras.Model(inputs=input_var, outputs=outputs)
-<<<<<<< HEAD
-=======
         outputs_wlh_fixed = [outputs[0], tf.nn.softmax(
             outputs[1], name='wlh_softmax'), *(outputs[2:])]
         self.model_to_save = tf.keras.Model(
             inputs=input_var, outputs=outputs_wlh_fixed)
->>>>>>> e8963167
         print("model parameters:", self.model.count_params())
 
         # swa_count initialized regardless to make checkpoint code simpler.
@@ -1283,15 +1256,6 @@
         return output, scaled_attention_logits
 
     # multi-head attention in encoder blocks
-<<<<<<< HEAD
-    def mha(self, inputs, emb_size, d_model, num_heads, initializer, name):
-        assert d_model % num_heads == 0
-        depth = d_model // num_heads
-        # query, key, and value vectors for self-attention
-        q = tf.keras.layers.Dense(d_model, kernel_initializer='glorot_normal', name=name + '/wq')(inputs)
-        k = tf.keras.layers.Dense(d_model, kernel_initializer='glorot_normal', name=name + '/wk')(inputs)
-        v = tf.keras.layers.Dense(d_model, kernel_initializer=initializer, name=name + '/wv')(inputs)
-=======
 
     def mha(self, inputs, emb_size: int, d_model: int, num_heads: int, initializer, name: str):
         assert d_model % num_heads == 0
@@ -1306,7 +1270,6 @@
         v = tf.keras.layers.Dense(
             d_model, name=name+'/wv', kernel_initializer=initializer)(inputs)
 
->>>>>>> e8963167
         # split q, k and v into smaller vectors of size 'depth' -- one for each head in multi-head attention
         batch_size = tf.shape(q)[0]
 
@@ -1318,24 +1281,6 @@
             q, k, v, name=name, talking_heads=self.use_talking_heads, inputs=inputs)
 
         # final dense layer
-<<<<<<< HEAD
-        output = tf.keras.layers.Dense(emb_size, kernel_initializer=initializer, name=name + "/dense")(scaled_attention)
-        return output, attention_weights
-
-    # 2-layer dense feed-forward network in encoder blocks
-    def ffn(self, inputs, emb_size, dff, initializer, name):
-        dense1 = tf.keras.layers.Dense(dff, kernel_initializer=initializer, activation=self.DEFAULT_ACTIVATION,
-                                       name=name + "/dense1")(inputs)
-        return tf.keras.layers.Dense(emb_size, kernel_initializer=initializer, name=name + "/dense2")(dense1)
-
-    def encoder_layer(self, inputs, emb_size, d_model, num_heads, dff, name, training):
-        # DeepNorm
-        alpha = tf.cast(tf.math.pow(2. * self.encoder_layers, 0.25), self.model_dtype)
-        beta = tf.cast(tf.math.pow(8. * self.encoder_layers, -0.25), self.model_dtype)
-        xavier_norm = tf.keras.initializers.VarianceScaling(scale=beta, mode='fan_avg', distribution='truncated_normal')
-        # multihead attention
-        attn_output, attn_wts = self.mha(inputs, emb_size, d_model, num_heads, xavier_norm, name=name + "/mha")
-=======
         output = tf.keras.layers.Dense(
             emb_size, name=name + "/dense_fin", kernel_initializer=initializer)(scaled_attention)
         return output, attention_weights
@@ -1373,138 +1318,10 @@
         attn_output, attn_wts = self.mha(
             inputs, emb_size, d_model, num_heads, xavier_norm, name=name + "/mha")
 
->>>>>>> e8963167
         # dropout for weight regularization
         attn_output = tf.keras.layers.Dropout(
             self.dropout_rate, name=name + "/dropout1")(attn_output, training=training)
         # skip connection + layernorm
-<<<<<<< HEAD
-        out1 = tf.keras.layers.LayerNormalization(epsilon=1e-6, name=name + "/ln1")(inputs * alpha + attn_output)
-        # feed-forward network
-        ffn_output = self.ffn(out1, emb_size, dff, xavier_norm, name=name + "/ffn")
-        ffn_output = tf.keras.layers.Dropout(self.dropout_rate, name=name + "/dropout2")(ffn_output, training=training)
-        out2 = tf.keras.layers.LayerNormalization(epsilon=1e-6, name=name + "/ln2")(out1 * alpha + ffn_output)
-        return out2, attn_wts
-
-    def construct_net(self, inputs):
-        if self.RESIDUAL_BLOCKS > 0:
-            flow = self.conv_block(inputs,
-                                   filter_size=3,
-                                   output_channels=self.RESIDUAL_FILTERS,
-                                   name='input',
-                                   bn_scale=True)
-            for i in range(self.RESIDUAL_BLOCKS):
-                flow = self.residual_block(flow,
-                                           self.RESIDUAL_FILTERS,
-                                           name='residual_{}'.format(i + 1))
-
-        # Policy head
-        if self.POLICY_HEAD == pb.NetworkFormat.POLICY_CONVOLUTION:
-            conv_pol = self.conv_block(flow,
-                                       filter_size=3,
-                                       output_channels=self.RESIDUAL_FILTERS,
-                                       name='policy1')
-            conv_pol2 = tf.keras.layers.Conv2D(
-                80,
-                3,
-                use_bias=True,
-                padding='same',
-                kernel_initializer='glorot_normal',
-                kernel_regularizer=self.l2reg,
-                bias_regularizer=self.l2reg,
-                data_format='channels_first',
-                name='policy')(conv_pol)
-            h_fc1 = ApplyPolicyMap()(conv_pol2)
-        elif self.POLICY_HEAD == pb.NetworkFormat.POLICY_CLASSICAL:
-            conv_pol = self.conv_block(flow,
-                                       filter_size=1,
-                                       output_channels=self.policy_channels,
-                                       name='policy')
-            h_conv_pol_flat = tf.keras.layers.Flatten()(conv_pol)
-            h_fc1 = tf.keras.layers.Dense(1858,
-                                          kernel_initializer='glorot_normal',
-                                          kernel_regularizer=self.l2reg,
-                                          bias_regularizer=self.l2reg,
-                                          name='policy/dense')(h_conv_pol_flat)
-        elif self.POLICY_HEAD == pb.NetworkFormat.POLICY_ATTENTION:
-            attn_wts = []
-            # TODO: re-add support for policy encoder blocks
-            if self.encoder_layers > 0:
-                # if there are no residual blocks (pure transformer), do some input processing
-                if self.RESIDUAL_BLOCKS == 0:
-                    flow = tf.transpose(inputs, perm=[0, 2, 3, 1])
-                    flow = tf.reshape(flow, [-1, 64, tf.shape(inputs)[1]])
-                    # add positional encoding for each square to the input
-                    positional_encoding = tf.broadcast_to(tf.convert_to_tensor(self.POS_ENC, dtype=self.model_dtype),
-                                                          [tf.shape(flow)[0], 64, tf.shape(self.POS_ENC)[2]])
-                    flow = tf.concat([flow, positional_encoding], axis=2)
-                else:
-                    # redirect flow through encoder blocks
-                    flow = tf.transpose(flow, perm=[0, 2, 3, 1])
-                    flow = tf.reshape(flow, [-1, 64, self.RESIDUAL_FILTERS])
-
-                # square embedding
-                flow = tf.keras.layers.Dense(self.embedding_size, kernel_initializer='glorot_normal',
-                                             kernel_regularizer=self.l2reg, activation=self.DEFAULT_ACTIVATION,
-                                             name='embedding')(flow)
-                for i in range(self.encoder_layers):
-                    flow, attn_wts_l = self.encoder_layer(flow, self.embedding_size, self.encoder_d_model,
-                                                          self.encoder_heads, self.encoder_dff,
-                                                          name='encoder_{}'.format(i + 1), training=True
-                                                          )
-                    attn_wts.append(attn_wts_l)
-                flow_ = flow
-            else:
-                # if there are no encoder blocks
-                # transpose and reshape for policy head, but leave flow untouched for other heads
-                flow_ = tf.transpose(flow, perm=[0, 2, 3, 1])
-                flow_ = tf.reshape(flow_, [-1, 64, self.RESIDUAL_FILTERS])
-
-            # policy embedding
-            tokens = tf.keras.layers.Dense(self.pol_embedding_size, kernel_initializer='glorot_normal',
-                                           kernel_regularizer=self.l2reg, activation=self.DEFAULT_ACTIVATION,
-                                           name='policy/embedding')(flow_)
-
-            # create queries and keys for policy self-attention
-            queries = tf.keras.layers.Dense(self.policy_d_model, kernel_initializer='glorot_normal',
-                                            name='policy/attention/wq')(tokens)
-            keys = tf.keras.layers.Dense(self.policy_d_model, kernel_initializer='glorot_normal',
-                                         name='policy/attention/wk')(tokens)
-
-            # PAWN PROMOTION: create promotion logits using scalar offsets generated from the promotion-rank keys
-            dk = tf.math.sqrt(tf.cast(tf.shape(keys)[-1], self.model_dtype))  # constant for scaling
-            promotion_keys = keys[:, -8:, :]
-            # queen, rook, bishop, knight order
-            promotion_offsets = tf.keras.layers.Dense(4, kernel_initializer='glorot_normal',
-                                                      name='policy/attention/ppo', use_bias=False)(promotion_keys)
-            promotion_offsets = tf.transpose(promotion_offsets, perm=[0, 2, 1]) * dk  # Bx4x8
-            # knight offset is added to the other three
-            promotion_offsets = promotion_offsets[:, :3, :] + promotion_offsets[:, 3:4, :]
-
-            # POLICY SELF-ATTENTION: self-attention weights are interpreted as from->to policy
-            matmul_qk = tf.matmul(queries, keys, transpose_b=True)  # Bx64x64 (from 64 queries, 64 keys)
-
-            # q, r, and b promotions are offset from the default promotion logit (knight)
-            n_promo_logits = matmul_qk[:, -16:-8, -8:]  # default traversals from penultimate rank to promotion rank
-            q_promo_logits = tf.expand_dims(n_promo_logits + promotion_offsets[:, 0:1, :], axis=3)  # Bx8x8x1
-            r_promo_logits = tf.expand_dims(n_promo_logits + promotion_offsets[:, 1:2, :], axis=3)
-            b_promo_logits = tf.expand_dims(n_promo_logits + promotion_offsets[:, 2:3, :], axis=3)
-            promotion_logits = tf.concat([q_promo_logits, r_promo_logits, b_promo_logits], axis=3)  # Bx8x8x3
-            promotion_logits = tf.reshape(promotion_logits, [-1, 8, 24])  # logits now alternate a7a8q,a7a8r,a7a8b,...,
-
-            # scale the logits by dividing them by sqrt(d_model) to stabilize gradients
-            promotion_logits = promotion_logits / dk  # Bx8x24 (8 from-squares, 3x8 promotions)
-            policy_attn_logits = matmul_qk / dk       # Bx64x64 (64 from-squares, 64 to-squares)
-
-            attn_wts.append(promotion_logits)
-            attn_wts.append(policy_attn_logits)
-
-            # APPLY POLICY MAP: output becomes Bx1856
-            h_fc1 = ApplyAttentionPolicyMap()(policy_attn_logits, promotion_logits)
-        else:
-            raise ValueError("Unknown policy head type {}".format(
-                self.POLICY_HEAD))
-=======
         out1 = tf.keras.layers.LayerNormalization(
             epsilon=1e-6, name=name + "/ln1")(inputs * alpha + attn_output)
         # feed-forward network
@@ -1626,7 +1443,6 @@
 
         # APPLY POLICY MAP: output becomes Bx1856
         h_fc1 = ApplyAttentionPolicyMap()(policy_attn_logits, promotion_logits)
->>>>>>> e8963167
 
         # Value head
         assert self.POLICY_HEAD == pb.NetworkFormat.POLICY_ATTENTION and self.encoder_layers > 0
