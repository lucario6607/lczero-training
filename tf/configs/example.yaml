%YAML 1.2
--- 
name: "8x256-256"
gpu: 0
dataset:
  num_chunks: 500_000_000
  allow_less_chunks: true
  train_ratio: 0.95
  sort_type: name
  input_train: 
    - '/mnt/t82data/training-run1-test80-202309*/'
  input_test:
    - '/mnt/testdata/*/'
  # input_validation:
  # #  - '/mnt/data/validation-rescored/'
  train_workers: 8
  test_workers: 4
  fast_chunk_loading: false
  # pc_min: 0
  # pc_max: 6
training:
    precision: half 
    swa: false
    swa_output: false  
    swa_max_n: 10
    swa_steps: 100
    max_grad_norm: 10.0
    batch_size: 1024
    num_batch_splits: 1
    value_focus_min: 1.0
    value_focus_slope: 0.0
    lookahead_optimizer: false
    renorm: true
    renorm_max_r: 1.0
    renorm_max_d: 0.0
    test_steps: 1_000
    disable_pb_checkpointing: false
    checkpoint_activations: false

    # validation_steps: 5000
    num_test_positions: 131_072
    train_avg_report_steps: 1_000
    total_steps: 3_000_000
    checkpoint_steps: 100_000
    shuffle_size: 2_000_000
    warmup_steps: 1000
    mask_legal_moves: true
    lr_values: 
        - 0.001
        - 0.000316
        - 0.0001
    lr_boundaries:
        - 2_400_000
        - 2_700_000
    loss_weights:
        policy: 1.0
<<<<<<< HEAD
        policy_optimistic_st: 0.1
        policy_soft: 8.0 # loss is much smaller at optimum
        policy_opponent: 0.1
        policy_next: 0.1
        value_winner: 1.0
        value_q: 1.0
        value_q_cat: 0.1
        value_st: 1.0 # larger becausec mse loss
=======
        policy_optimistic_st: 0.0
        policy_soft: 8.0 # loss is much smaller at optimum
        policy_opponent: 0.00
        policy_next: 0.00
        value_winner: 1.0
        value_q: 1.0
        value_q_cat: 0.1
        value_st: 1.0 # larger because mse loss
>>>>>>> d0c95796
        value_q_err: 1.0  # both error weights should be the same
        value_st_err: 1.0
        value_st_cat: 0.1
        moves_left: 1.0
        reg: 1.0
        future: 0.1
    path: 'networks'

    optimizer: nadam # sgd/nadam/rmsprop/adabelief/adam
    beta_1: 0.9 
    beta_2: 0.98 
    epsilon: 0.00000001 # 1e-7
    sparse: false

    return_attn_wts: false
    return_activations: false

model:

    # Dimension parameters
    embedding_size: 256
    policy_embedding_size: 256
    value_embedding_size: 32
    moves_left_embedding_size: 32
    encoder_layers: 8                   # number of intermediate attention layers in the policy head
    encoder_heads: 8                    # number of attention heads in encoder layers, emb // (32 or 64) recommended
                                         # with 64 memory is same as embedding, with 32 is double
    encoder_d_model: 256                 # size of the Q, K, & V vectors in encoder layers -- divisible by encoder_heads
    encoder_dff: 256                    # size of the expansion layer in encoder layer ffn
    policy_d_model: 256                  # size of the query and key vectors in final attention layer
    policy_d_aux: 256                     # size of the query and key vectors for auxiliary layers
    dropout_rate: 0.0                    # the dropout rate used for weight regularization of attention during training
                                        # makes memory 33 -> 39 GB on A100 as observed by Teck and Kovax

    embedding_style: "old"
    embedding_dense_sz: 32

    value: 'wdl'
    moves_left: 'v1'
    input_type: 'classic'

    # Smolgen
    use_smolgen: false
    smolgen_hidden_channels: 16
    smolgen_hidden_sz: 64
    smolgen_gen_sz: 64
    smolgen_activation: 'swish'

    # RPE
    use_rpe_q: true
    use_rpe_k: true
    use_rpe_v: true

    # Gating
    use_logit_gating: false

    # Ablations
    omit_qkv_biases: true # these two increases training speed by ~10% on BT4 
    encoder_rms_norm: true # without quality degradation

<<<<<<< HEAD
    policy_optimism_strength: 1.0

    n_future_boards: 16
    future: true

    policy_optimistic_st: true
=======
    # Output heads
    policy_optimistic_st: false
>>>>>>> d0c95796
    policy_opponent: false
    policy_next: false
    value_st: true
    value_q: true
    soft_policy: true
    categorical_value_buckets: 32
    soft_policy_temperature: 4.0

<<<<<<< HEAD
    soft_policy_temperature: 4.0
=======
    # quantization
    quantize_activations: false
    quantize_weights: false
    quantize_activation_bits: 8
    quantize_weight_bits: 8
    quantize_channels: false
    rep_quant: false
>>>>>>> d0c95796
<|MERGE_RESOLUTION|>--- conflicted
+++ resolved
@@ -54,16 +54,6 @@
         - 2_700_000
     loss_weights:
         policy: 1.0
-<<<<<<< HEAD
-        policy_optimistic_st: 0.1
-        policy_soft: 8.0 # loss is much smaller at optimum
-        policy_opponent: 0.1
-        policy_next: 0.1
-        value_winner: 1.0
-        value_q: 1.0
-        value_q_cat: 0.1
-        value_st: 1.0 # larger becausec mse loss
-=======
         policy_optimistic_st: 0.0
         policy_soft: 8.0 # loss is much smaller at optimum
         policy_opponent: 0.00
@@ -72,7 +62,6 @@
         value_q: 1.0
         value_q_cat: 0.1
         value_st: 1.0 # larger because mse loss
->>>>>>> d0c95796
         value_q_err: 1.0  # both error weights should be the same
         value_st_err: 1.0
         value_st_cat: 0.1
@@ -133,17 +122,8 @@
     omit_qkv_biases: true # these two increases training speed by ~10% on BT4 
     encoder_rms_norm: true # without quality degradation
 
-<<<<<<< HEAD
-    policy_optimism_strength: 1.0
-
-    n_future_boards: 16
-    future: true
-
-    policy_optimistic_st: true
-=======
     # Output heads
     policy_optimistic_st: false
->>>>>>> d0c95796
     policy_opponent: false
     policy_next: false
     value_st: true
@@ -152,14 +132,10 @@
     categorical_value_buckets: 32
     soft_policy_temperature: 4.0
 
-<<<<<<< HEAD
-    soft_policy_temperature: 4.0
-=======
     # quantization
     quantize_activations: false
     quantize_weights: false
     quantize_activation_bits: 8
     quantize_weight_bits: 8
     quantize_channels: false
-    rep_quant: false
->>>>>>> d0c95796
+    rep_quant: false